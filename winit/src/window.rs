//! Interact with the window of your application.
use crate::command::{self, Command};
use iced_native::window;

pub use window::{Event, Id, Mode, RedrawRequest, frames, UserAttention};

/// Closes the window.
pub fn close<Message>(id: window::Id) -> Command<Message> {
    Command::single(command::Action::Window(id, window::Action::Close))
}

/// Begins dragging the window while the left mouse button is held.
pub fn drag<Message>(id: window::Id) -> Command<Message> {
    Command::single(command::Action::Window(id, window::Action::Drag))
}

/// Spawns a new window.
pub fn spawn<Message>(
    id: window::Id,
    settings: window::Settings,
) -> Command<Message> {
    Command::single(command::Action::Window(
        id,
        window::Action::Spawn { settings },
    ))
}

/// Resizes the window to the given logical dimensions.
pub fn resize<Message>(
    id: window::Id,
    width: u32,
    height: u32,
) -> Command<Message> {
    Command::single(command::Action::Window(
        id,
        window::Action::Resize { width, height },
    ))
}

/// Maximizes the window.
<<<<<<< HEAD
pub fn maximize<Message>(id: window::Id, value: bool) -> Command<Message> {
    Command::single(command::Action::Window(
        id,
        window::Action::Maximize(value),
    ))
}

/// Minimes the window.
pub fn minimize<Message>(id: window::Id, value: bool) -> Command<Message> {
    Command::single(command::Action::Window(
        id,
        window::Action::Minimize(value),
    ))
=======
pub fn maximize<Message>(maximized: bool) -> Command<Message> {
    Command::single(command::Action::Window(window::Action::Maximize(
        maximized,
    )))
}

/// Minimes the window.
pub fn minimize<Message>(minimized: bool) -> Command<Message> {
    Command::single(command::Action::Window(window::Action::Minimize(
        minimized,
    )))
>>>>>>> 7dc1fb48
}

/// Moves a window to the given logical coordinates.
pub fn move_to<Message>(id: window::Id, x: i32, y: i32) -> Command<Message> {
    Command::single(command::Action::Window(id, window::Action::Move { x, y }))
}

/// Changes the [`Mode`] of the window.
pub fn change_mode<Message>(id: window::Id, mode: Mode) -> Command<Message> {
    Command::single(command::Action::Window(id, window::Action::ChangeMode(mode)))
}

/// Fetches the current [`Mode`] of the window.
pub fn fetch_mode<Message>(
    id: window::Id,
    f: impl FnOnce(Mode) -> Message + 'static,
) -> Command<Message> {
    Command::single(command::Action::Window(
        id,
        window::Action::FetchMode(Box::new(f)),
    ))
}

/// Toggles the window to maximized or back.
pub fn toggle_maximize<Message>(id: window::Id) -> Command<Message> {
    Command::single(command::Action::Window(id, window::Action::ToggleMaximize))
}

/// Toggles the window decorations.
pub fn toggle_decorations<Message>(id: window::Id) -> Command<Message> {
    Command::single(command::Action::Window(id, window::Action::ToggleDecorations))
}

/// Request user attention to the window, this has no effect if the application
/// is already focused. How requesting for user attention manifests is platform dependent,
/// see [`UserAttention`] for details.
///
/// Providing `None` will unset the request for user attention. Unsetting the request for
/// user attention might not be done automatically by the WM when the window receives input.
pub fn request_user_attention<Message>(
    id: window::Id,
    user_attention: Option<UserAttention>,
) -> Command<Message> {
    Command::single(command::Action::Window(
        id,
        window::Action::RequestUserAttention(user_attention),
    ))
}

/// Brings the window to the front and sets input focus. Has no effect if the window is
/// already in focus, minimized, or not visible.
///
/// This [`Command`] steals input focus from other applications. Do not use this method unless
/// you are certain that's what the user wants. Focus stealing can cause an extremely disruptive
/// user experience.
<<<<<<< HEAD
pub fn gain_focus<Message>(id: window::Id) -> Command<Message> {
    Command::single(command::Action::Window(id, window::Action::GainFocus))
=======
pub fn gain_focus<Message>() -> Command<Message> {
    Command::single(command::Action::Window(window::Action::GainFocus))
}

/// Changes whether or not the window will always be on top of other windows.
pub fn change_always_on_top<Message>(on_top: bool) -> Command<Message> {
    Command::single(command::Action::Window(window::Action::ChangeAlwaysOnTop(
        on_top,
    )))
}

/// Fetches an identifier unique to the window.
pub fn fetch_id<Message>(
    f: impl FnOnce(u64) -> Message + 'static,
) -> Command<Message> {
    Command::single(command::Action::Window(window::Action::FetchId(Box::new(
        f,
    ))))
>>>>>>> 7dc1fb48
}<|MERGE_RESOLUTION|>--- conflicted
+++ resolved
@@ -38,33 +38,19 @@
 }
 
 /// Maximizes the window.
-<<<<<<< HEAD
-pub fn maximize<Message>(id: window::Id, value: bool) -> Command<Message> {
+pub fn maximize<Message>(id: window::Id, maximized: bool) -> Command<Message> {
     Command::single(command::Action::Window(
         id,
-        window::Action::Maximize(value),
+        window::Action::Maximize(maximized),
     ))
 }
 
 /// Minimes the window.
-pub fn minimize<Message>(id: window::Id, value: bool) -> Command<Message> {
+pub fn minimize<Message>(id: window::Id, minimized: bool) -> Command<Message> {
     Command::single(command::Action::Window(
         id,
-        window::Action::Minimize(value),
+        window::Action::Minimize(minimized),
     ))
-=======
-pub fn maximize<Message>(maximized: bool) -> Command<Message> {
-    Command::single(command::Action::Window(window::Action::Maximize(
-        maximized,
-    )))
-}
-
-/// Minimes the window.
-pub fn minimize<Message>(minimized: bool) -> Command<Message> {
-    Command::single(command::Action::Window(window::Action::Minimize(
-        minimized,
-    )))
->>>>>>> 7dc1fb48
 }
 
 /// Moves a window to the given logical coordinates.
@@ -120,27 +106,23 @@
 /// This [`Command`] steals input focus from other applications. Do not use this method unless
 /// you are certain that's what the user wants. Focus stealing can cause an extremely disruptive
 /// user experience.
-<<<<<<< HEAD
 pub fn gain_focus<Message>(id: window::Id) -> Command<Message> {
     Command::single(command::Action::Window(id, window::Action::GainFocus))
-=======
-pub fn gain_focus<Message>() -> Command<Message> {
-    Command::single(command::Action::Window(window::Action::GainFocus))
 }
 
 /// Changes whether or not the window will always be on top of other windows.
-pub fn change_always_on_top<Message>(on_top: bool) -> Command<Message> {
-    Command::single(command::Action::Window(window::Action::ChangeAlwaysOnTop(
+pub fn change_always_on_top<Message>(id: window::Id, on_top: bool) -> Command<Message> {
+    Command::single(command::Action::Window(id, window::Action::ChangeAlwaysOnTop(
         on_top,
     )))
 }
 
 /// Fetches an identifier unique to the window.
 pub fn fetch_id<Message>(
+    id: window::Id,
     f: impl FnOnce(u64) -> Message + 'static,
 ) -> Command<Message> {
-    Command::single(command::Action::Window(window::Action::FetchId(Box::new(
+    Command::single(command::Action::Window(id: window::Id, window::Action::FetchId(Box::new(
         f,
     ))))
->>>>>>> 7dc1fb48
 }