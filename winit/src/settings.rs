//! Configure your application.
use crate::core::window;

<<<<<<< HEAD
#[cfg(target_os = "macos")]
#[path = "settings/macos.rs"]
mod platform;

#[cfg(target_os = "linux")]
#[path = "settings/linux.rs"]
mod platform;

#[cfg(target_arch = "wasm32")]
#[path = "settings/wasm.rs"]
mod platform;

#[cfg(not(any(
    target_os = "windows",
    target_os = "macos",
    target_os = "linux",
    target_arch = "wasm32"
)))]
#[path = "settings/other.rs"]
mod platform;

pub use platform::PlatformSpecific;

use crate::conversion;
use crate::core::window::{Icon, Level};
use crate::Position;

use winit::monitor::MonitorHandle;
use winit::window::WindowBuilder;

use std::fmt;
=======
use std::borrow::Cow;
>>>>>>> 611ce160

/// The settings of an application.
#[derive(Debug, Clone, Default)]
pub struct Settings<Flags> {
    /// The identifier of the application.
    ///
    /// If provided, this identifier may be used to identify the application or
    /// communicate with it through the windowing system.
    pub id: Option<String>,

    /// The [`window::Settings`].
    pub window: window::Settings,

    /// The data needed to initialize an [`Application`].
    ///
    /// [`Application`]: crate::Application
    pub flags: Flags,

<<<<<<< HEAD
    /// Whether the [`Application`] should exit when the user requests the
    /// window to close (e.g. the user presses the close button).
    ///
    /// [`Application`]: crate::Application
    pub exit_on_close_request: bool,
}

/// The window settings of an application.
#[derive(Clone)]
pub struct Window {
    /// The size of the window.
    pub size: (u32, u32),

    /// The border area for the drag resize handle.
    pub resize_border: u32,

    /// The position of the window.
    pub position: Position,

    /// The minimum size of the window.
    pub min_size: Option<(u32, u32)>,

    /// The maximum size of the window.
    pub max_size: Option<(u32, u32)>,

    /// Whether the window should be visible or not.
    pub visible: bool,

    /// Whether the window should be resizable or not.
    pub resizable: bool,

    /// Whether the window should have a border, a title bar, etc.
    pub decorations: bool,

    /// Whether the window should be transparent.
    pub transparent: bool,

    /// The window [`Level`].
    pub level: Level,

    /// The window icon, which is also usually used in the taskbar
    pub icon: Option<Icon>,

    /// Platform specific settings.
    pub platform_specific: platform::PlatformSpecific,
}

impl fmt::Debug for Window {
    fn fmt(&self, f: &mut fmt::Formatter<'_>) -> fmt::Result {
        f.debug_struct("Window")
            .field("size", &self.size)
            .field("resize_border", &self.resize_border)
            .field("position", &self.position)
            .field("min_size", &self.min_size)
            .field("max_size", &self.max_size)
            .field("visible", &self.visible)
            .field("resizable", &self.resizable)
            .field("decorations", &self.decorations)
            .field("transparent", &self.transparent)
            .field("level", &self.level)
            .field("icon", &self.icon.is_some())
            .field("platform_specific", &self.platform_specific)
            .finish()
    }
}

impl Window {
    /// Converts the window settings into a `WindowBuilder` from `winit`.
    pub fn into_builder(
        self,
        title: &str,
        primary_monitor: Option<MonitorHandle>,
        _id: Option<String>,
    ) -> WindowBuilder {
        let mut window_builder = WindowBuilder::new();

        let (width, height) = self.size;

        window_builder = window_builder
            .with_title(title)
            .with_inner_size(winit::dpi::LogicalSize { width, height })
            .with_resizable(self.resizable)
            .with_decorations(self.decorations)
            .with_transparent(self.transparent)
            .with_window_icon(self.icon.and_then(conversion::icon))
            // .with_window_level(conversion::window_level(self.level))
            .with_visible(self.visible);

        if let Some(position) = conversion::position(
            primary_monitor.as_ref(),
            self.size,
            self.position,
        ) {
            window_builder = window_builder.with_position(position);
        }

        if let Some((width, height)) = self.min_size {
            window_builder = window_builder
                .with_min_inner_size(winit::dpi::LogicalSize { width, height });
        }

        if let Some((width, height)) = self.max_size {
            window_builder = window_builder
                .with_max_inner_size(winit::dpi::LogicalSize { width, height });
        }

        #[cfg(any(
            target_os = "dragonfly",
            target_os = "freebsd",
            target_os = "netbsd",
            target_os = "openbsd"
        ))]
        {
            // `with_name` is available on both `WindowBuilderExtWayland` and `WindowBuilderExtX11` and they do
            // exactly the same thing. We arbitrarily choose `WindowBuilderExtWayland` here.
            use ::winit::platform::wayland::WindowBuilderExtWayland;

            if let Some(id) = _id {
                window_builder = window_builder.with_name(id.clone(), id);
            }
        }

        #[cfg(target_os = "windows")]
        {
            use winit::platform::windows::WindowBuilderExtWindows;
            #[allow(unsafe_code)]
            unsafe {
                window_builder = window_builder
                    .with_parent_window(self.platform_specific.parent);
            }
            window_builder = window_builder
                .with_drag_and_drop(self.platform_specific.drag_and_drop);
        }

        #[cfg(target_os = "macos")]
        {
            use winit::platform::macos::WindowBuilderExtMacOS;

            window_builder = window_builder
                .with_title_hidden(self.platform_specific.title_hidden)
                .with_titlebar_transparent(
                    self.platform_specific.titlebar_transparent,
                )
                .with_fullsize_content_view(
                    self.platform_specific.fullsize_content_view,
                );
        }

        #[cfg(target_os = "linux")]
        {
            // `with_name` is available on both `WindowBuilderExtWayland` and `WindowBuilderExtX11` and they do
            // exactly the same thing. We arbitrarily choose `WindowBuilderExtWayland` here.
            use winit::platform::wayland::WindowBuilderExtWayland;

            window_builder = window_builder.with_name(
                &self.platform_specific.application_id,
                &self.platform_specific.application_id,
            );
        }

        window_builder
    }
}

impl Default for Window {
    fn default() -> Window {
        Window {
            size: (1024, 768),
            resize_border: 8,
            position: Position::default(),
            min_size: None,
            max_size: None,
            visible: true,
            resizable: true,
            decorations: true,
            transparent: false,
            level: Level::default(),
            icon: None,
            platform_specific: Default::default(),
        }
    }
=======
    /// The fonts to load on boot.
    pub fonts: Vec<Cow<'static, [u8]>>,
>>>>>>> 611ce160
}<|MERGE_RESOLUTION|>--- conflicted
+++ resolved
@@ -1,41 +1,7 @@
 //! Configure your application.
 use crate::core::window;
 
-<<<<<<< HEAD
-#[cfg(target_os = "macos")]
-#[path = "settings/macos.rs"]
-mod platform;
-
-#[cfg(target_os = "linux")]
-#[path = "settings/linux.rs"]
-mod platform;
-
-#[cfg(target_arch = "wasm32")]
-#[path = "settings/wasm.rs"]
-mod platform;
-
-#[cfg(not(any(
-    target_os = "windows",
-    target_os = "macos",
-    target_os = "linux",
-    target_arch = "wasm32"
-)))]
-#[path = "settings/other.rs"]
-mod platform;
-
-pub use platform::PlatformSpecific;
-
-use crate::conversion;
-use crate::core::window::{Icon, Level};
-use crate::Position;
-
-use winit::monitor::MonitorHandle;
-use winit::window::WindowBuilder;
-
-use std::fmt;
-=======
 use std::borrow::Cow;
->>>>>>> 611ce160
 
 /// The settings of an application.
 #[derive(Debug, Clone, Default)]
@@ -54,190 +20,6 @@
     /// [`Application`]: crate::Application
     pub flags: Flags,
 
-<<<<<<< HEAD
-    /// Whether the [`Application`] should exit when the user requests the
-    /// window to close (e.g. the user presses the close button).
-    ///
-    /// [`Application`]: crate::Application
-    pub exit_on_close_request: bool,
-}
-
-/// The window settings of an application.
-#[derive(Clone)]
-pub struct Window {
-    /// The size of the window.
-    pub size: (u32, u32),
-
-    /// The border area for the drag resize handle.
-    pub resize_border: u32,
-
-    /// The position of the window.
-    pub position: Position,
-
-    /// The minimum size of the window.
-    pub min_size: Option<(u32, u32)>,
-
-    /// The maximum size of the window.
-    pub max_size: Option<(u32, u32)>,
-
-    /// Whether the window should be visible or not.
-    pub visible: bool,
-
-    /// Whether the window should be resizable or not.
-    pub resizable: bool,
-
-    /// Whether the window should have a border, a title bar, etc.
-    pub decorations: bool,
-
-    /// Whether the window should be transparent.
-    pub transparent: bool,
-
-    /// The window [`Level`].
-    pub level: Level,
-
-    /// The window icon, which is also usually used in the taskbar
-    pub icon: Option<Icon>,
-
-    /// Platform specific settings.
-    pub platform_specific: platform::PlatformSpecific,
-}
-
-impl fmt::Debug for Window {
-    fn fmt(&self, f: &mut fmt::Formatter<'_>) -> fmt::Result {
-        f.debug_struct("Window")
-            .field("size", &self.size)
-            .field("resize_border", &self.resize_border)
-            .field("position", &self.position)
-            .field("min_size", &self.min_size)
-            .field("max_size", &self.max_size)
-            .field("visible", &self.visible)
-            .field("resizable", &self.resizable)
-            .field("decorations", &self.decorations)
-            .field("transparent", &self.transparent)
-            .field("level", &self.level)
-            .field("icon", &self.icon.is_some())
-            .field("platform_specific", &self.platform_specific)
-            .finish()
-    }
-}
-
-impl Window {
-    /// Converts the window settings into a `WindowBuilder` from `winit`.
-    pub fn into_builder(
-        self,
-        title: &str,
-        primary_monitor: Option<MonitorHandle>,
-        _id: Option<String>,
-    ) -> WindowBuilder {
-        let mut window_builder = WindowBuilder::new();
-
-        let (width, height) = self.size;
-
-        window_builder = window_builder
-            .with_title(title)
-            .with_inner_size(winit::dpi::LogicalSize { width, height })
-            .with_resizable(self.resizable)
-            .with_decorations(self.decorations)
-            .with_transparent(self.transparent)
-            .with_window_icon(self.icon.and_then(conversion::icon))
-            // .with_window_level(conversion::window_level(self.level))
-            .with_visible(self.visible);
-
-        if let Some(position) = conversion::position(
-            primary_monitor.as_ref(),
-            self.size,
-            self.position,
-        ) {
-            window_builder = window_builder.with_position(position);
-        }
-
-        if let Some((width, height)) = self.min_size {
-            window_builder = window_builder
-                .with_min_inner_size(winit::dpi::LogicalSize { width, height });
-        }
-
-        if let Some((width, height)) = self.max_size {
-            window_builder = window_builder
-                .with_max_inner_size(winit::dpi::LogicalSize { width, height });
-        }
-
-        #[cfg(any(
-            target_os = "dragonfly",
-            target_os = "freebsd",
-            target_os = "netbsd",
-            target_os = "openbsd"
-        ))]
-        {
-            // `with_name` is available on both `WindowBuilderExtWayland` and `WindowBuilderExtX11` and they do
-            // exactly the same thing. We arbitrarily choose `WindowBuilderExtWayland` here.
-            use ::winit::platform::wayland::WindowBuilderExtWayland;
-
-            if let Some(id) = _id {
-                window_builder = window_builder.with_name(id.clone(), id);
-            }
-        }
-
-        #[cfg(target_os = "windows")]
-        {
-            use winit::platform::windows::WindowBuilderExtWindows;
-            #[allow(unsafe_code)]
-            unsafe {
-                window_builder = window_builder
-                    .with_parent_window(self.platform_specific.parent);
-            }
-            window_builder = window_builder
-                .with_drag_and_drop(self.platform_specific.drag_and_drop);
-        }
-
-        #[cfg(target_os = "macos")]
-        {
-            use winit::platform::macos::WindowBuilderExtMacOS;
-
-            window_builder = window_builder
-                .with_title_hidden(self.platform_specific.title_hidden)
-                .with_titlebar_transparent(
-                    self.platform_specific.titlebar_transparent,
-                )
-                .with_fullsize_content_view(
-                    self.platform_specific.fullsize_content_view,
-                );
-        }
-
-        #[cfg(target_os = "linux")]
-        {
-            // `with_name` is available on both `WindowBuilderExtWayland` and `WindowBuilderExtX11` and they do
-            // exactly the same thing. We arbitrarily choose `WindowBuilderExtWayland` here.
-            use winit::platform::wayland::WindowBuilderExtWayland;
-
-            window_builder = window_builder.with_name(
-                &self.platform_specific.application_id,
-                &self.platform_specific.application_id,
-            );
-        }
-
-        window_builder
-    }
-}
-
-impl Default for Window {
-    fn default() -> Window {
-        Window {
-            size: (1024, 768),
-            resize_border: 8,
-            position: Position::default(),
-            min_size: None,
-            max_size: None,
-            visible: true,
-            resizable: true,
-            decorations: true,
-            transparent: false,
-            level: Level::default(),
-            icon: None,
-            platform_specific: Default::default(),
-        }
-    }
-=======
     /// The fonts to load on boot.
     pub fonts: Vec<Cow<'static, [u8]>>,
->>>>>>> 611ce160
 }