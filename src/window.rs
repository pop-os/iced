//! Configure the window of your application in native platforms.

#[cfg(feature = "winit")]
pub mod icon;
#[cfg(feature = "winit")]
mod position;
#[cfg(feature = "winit")]
mod settings;

#[cfg(feature = "winit")]
pub use icon::Icon;
<<<<<<< HEAD
#[cfg(feature = "winit")]
pub use position::Position;
=======
>>>>>>> 611ce160

#[cfg(feature = "winit")]
pub use settings::{PlatformSpecific, Settings};

pub use crate::core::window::*;
pub use crate::runtime::window::*;<|MERGE_RESOLUTION|>--- conflicted
+++ resolved
@@ -2,18 +2,9 @@
 
 #[cfg(feature = "winit")]
 pub mod icon;
-#[cfg(feature = "winit")]
-mod position;
-#[cfg(feature = "winit")]
-mod settings;
 
 #[cfg(feature = "winit")]
 pub use icon::Icon;
-<<<<<<< HEAD
-#[cfg(feature = "winit")]
-pub use position::Position;
-=======
->>>>>>> 611ce160
 
 #[cfg(feature = "winit")]
 pub use settings::{PlatformSpecific, Settings};
