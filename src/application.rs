--- conflicted
+++ resolved
@@ -1,8 +1,4 @@
 //! Build interactive cross-platform applications.
-<<<<<<< HEAD
-use iced_core::window::Id;
-=======
->>>>>>> 611ce160
 
 use crate::{Command, Element, Executor, Settings, Subscription};
 
