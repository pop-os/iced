--- conflicted
+++ resolved
@@ -233,20 +233,6 @@
     ) -> Result<Compositor<Theme>, Error> {
         match self {
             Self::TinySkia => {
-<<<<<<< HEAD
-                let (compositor, backend) =
-                    iced_tiny_skia::window::compositor::new(
-                        iced_tiny_skia::Settings {
-                            default_font: settings.default_font,
-                            default_text_size: settings.default_text_size,
-                        },
-                    );
-
-                Ok((
-                    Compositor::TinySkia(compositor),
-                    Renderer::TinySkia(iced_tiny_skia::Renderer::new(backend)),
-                ))
-=======
                 let compositor = iced_tiny_skia::window::compositor::new(
                     iced_tiny_skia::Settings {
                         default_font: settings.default_font,
@@ -255,7 +241,6 @@
                 );
 
                 Ok(Compositor::TinySkia(compositor))
->>>>>>> 611ce160
             }
             #[cfg(feature = "wgpu")]
             Self::Wgpu => {
@@ -269,14 +254,7 @@
                     _compatible_window,
                 )?;
 
-<<<<<<< HEAD
-                Ok((
-                    Compositor::Wgpu(compositor),
-                    Renderer::Wgpu(iced_wgpu::Renderer::new(backend)),
-                ))
-=======
                 Ok(Compositor::Wgpu(compositor))
->>>>>>> 611ce160
             }
             #[cfg(not(feature = "wgpu"))]
             Self::Wgpu => {
