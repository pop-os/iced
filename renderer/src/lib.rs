#![forbid(rust_2018_idioms)]
#![deny(unsafe_code, unused_results, rustdoc::broken_intra_doc_links)]
#![cfg_attr(docsrs, feature(doc_auto_cfg))]
#[cfg(feature = "wgpu")]
pub use iced_wgpu as wgpu;

pub mod compositor;

#[cfg(feature = "geometry")]
pub mod geometry;

mod settings;

pub use iced_graphics as graphics;
pub use iced_graphics::core;

pub use compositor::Compositor;
pub use settings::Settings;

#[cfg(feature = "geometry")]
pub use geometry::Geometry;

use crate::core::renderer;
use crate::core::text::{self, Text};
<<<<<<< HEAD
use crate::core::{Background, Font, Point, Rectangle, Size, Vector};
=======
use crate::core::{Background, Color, Font, Pixels, Point, Rectangle, Vector};
use crate::graphics::text::{Editor, Paragraph, Raw};
>>>>>>> 611ce160
use crate::graphics::Mesh;

use std::borrow::Cow;

/// The default graphics renderer for [`iced`].
///
/// [`iced`]: https://github.com/iced-rs/iced
pub enum Renderer<Theme> {
    TinySkia(iced_tiny_skia::Renderer<Theme>),
    #[cfg(feature = "wgpu")]
    Wgpu(iced_wgpu::Renderer<Theme>),
}

macro_rules! delegate {
    ($renderer:expr, $name:ident, $body:expr) => {
        match $renderer {
            Self::TinySkia($name) => $body,
            #[cfg(feature = "wgpu")]
            Self::Wgpu($name) => $body,
        }
    };
}

impl<T> Renderer<T> {
    pub fn draw_mesh(&mut self, mesh: Mesh) {
        match self {
            Self::TinySkia(_) => {
<<<<<<< HEAD
                log::warn!("Unsupported mesh primitive: {:?}", mesh)
=======
                log::warn!("Unsupported mesh primitive: {mesh:?}");
>>>>>>> 611ce160
            }
            #[cfg(feature = "wgpu")]
            Self::Wgpu(renderer) => {
                renderer.draw_primitive(iced_wgpu::Primitive::Custom(
                    iced_wgpu::primitive::Custom::Mesh(mesh),
                ));
            }
        }
    }
}

impl<T> core::Renderer for Renderer<T> {
    type Theme = T;

    fn with_layer(&mut self, bounds: Rectangle, f: impl FnOnce(&mut Self)) {
        match self {
            Self::TinySkia(renderer) => {
                let primitives = renderer.start_layer();

                f(self);

                match self {
                    Self::TinySkia(renderer) => {
                        renderer.end_layer(primitives, bounds);
                    }
                    #[cfg(feature = "wgpu")]
                    _ => unreachable!(),
                }
            }
            #[cfg(feature = "wgpu")]
            Self::Wgpu(renderer) => {
                let primitives = renderer.start_layer();

                f(self);

                match self {
                    #[cfg(feature = "wgpu")]
                    Self::Wgpu(renderer) => {
                        renderer.end_layer(primitives, bounds);
                    }
                    _ => unreachable!(),
                }
            }
        }
    }

    fn with_translation(
        &mut self,
        translation: Vector,
        f: impl FnOnce(&mut Self),
    ) {
        match self {
            Self::TinySkia(renderer) => {
                let primitives = renderer.start_translation();

                f(self);

                match self {
                    Self::TinySkia(renderer) => {
                        renderer.end_translation(primitives, translation);
                    }
                    #[cfg(feature = "wgpu")]
                    _ => unreachable!(),
                }
            }
            #[cfg(feature = "wgpu")]
            Self::Wgpu(renderer) => {
                let primitives = renderer.start_translation();

                f(self);

                match self {
                    #[cfg(feature = "wgpu")]
                    Self::Wgpu(renderer) => {
                        renderer.end_translation(primitives, translation);
                    }
                    _ => unreachable!(),
                }
            }
        }
    }

    fn fill_quad(
        &mut self,
        quad: renderer::Quad,
        background: impl Into<Background>,
    ) {
        delegate!(self, renderer, renderer.fill_quad(quad, background));
    }

    fn clear(&mut self) {
        delegate!(self, renderer, renderer.clear());
    }
}

impl<T> text::Renderer for Renderer<T> {
    type Font = Font;
<<<<<<< HEAD
=======
    type Paragraph = Paragraph;
    type Editor = Editor;
    type Raw = Raw;
>>>>>>> 611ce160

    const ICON_FONT: Font = iced_tiny_skia::Renderer::<T>::ICON_FONT;
    const CHECKMARK_ICON: char = iced_tiny_skia::Renderer::<T>::CHECKMARK_ICON;
    const ARROW_DOWN_ICON: char =
        iced_tiny_skia::Renderer::<T>::ARROW_DOWN_ICON;

    fn default_font(&self) -> Self::Font {
        delegate!(self, renderer, renderer.default_font())
    }

<<<<<<< HEAD
    fn default_size(&self) -> f32 {
        delegate!(self, renderer, renderer.default_size())
    }

    fn measure(
        &self,
        content: &str,
        size: f32,
        line_height: text::LineHeight,
        font: Font,
        bounds: Size,
        shaping: text::Shaping,
    ) -> Size {
        delegate!(
            self,
            renderer,
            renderer.measure(content, size, line_height, font, bounds, shaping)
        )
    }

    fn hit_test(
        &self,
        content: &str,
        size: f32,
        line_height: text::LineHeight,
        font: Font,
        bounds: Size,
        shaping: text::Shaping,
        point: Point,
        nearest_only: bool,
    ) -> Option<text::Hit> {
        delegate!(
            self,
            renderer,
            renderer.hit_test(
                content,
                size,
                line_height,
                font,
                bounds,
                shaping,
                point,
                nearest_only
            )
        )
    }

    fn load_font(&mut self, bytes: Cow<'static, [u8]>) {
        delegate!(self, renderer, renderer.load_font(bytes));
    }

    fn fill_text(&mut self, text: Text<'_, Self::Font>) {
        delegate!(self, renderer, renderer.fill_text(text));
=======
    fn default_size(&self) -> Pixels {
        delegate!(self, renderer, renderer.default_size())
    }

    fn load_font(&mut self, bytes: Cow<'static, [u8]>) {
        delegate!(self, renderer, renderer.load_font(bytes));
    }

    fn fill_paragraph(
        &mut self,
        paragraph: &Self::Paragraph,
        position: Point,
        color: Color,
        clip_bounds: Rectangle,
    ) {
        delegate!(
            self,
            renderer,
            renderer.fill_paragraph(paragraph, position, color, clip_bounds)
        );
    }

    fn fill_editor(
        &mut self,
        editor: &Self::Editor,
        position: Point,
        color: Color,
        clip_bounds: Rectangle,
    ) {
        delegate!(
            self,
            renderer,
            renderer.fill_editor(editor, position, color, clip_bounds)
        );
    }

    fn fill_raw(&mut self, raw: Self::Raw) {
        delegate!(self, renderer, renderer.fill_raw(raw));
    }

    fn fill_text(
        &mut self,
        text: Text<'_, Self::Font>,
        position: Point,
        color: Color,
        clip_bounds: Rectangle,
    ) {
        delegate!(
            self,
            renderer,
            renderer.fill_text(text, position, color, clip_bounds)
        );
>>>>>>> 611ce160
    }
}

#[cfg(feature = "image")]
impl<T> crate::core::image::Renderer for Renderer<T> {
    type Handle = crate::core::image::Handle;

<<<<<<< HEAD
    fn dimensions(&self, handle: &crate::core::image::Handle) -> Size<u32> {
=======
    fn dimensions(
        &self,
        handle: &crate::core::image::Handle,
    ) -> core::Size<u32> {
>>>>>>> 611ce160
        delegate!(self, renderer, renderer.dimensions(handle))
    }

    fn draw(
        &mut self,
        handle: crate::core::image::Handle,
<<<<<<< HEAD
=======
        filter_method: crate::core::image::FilterMethod,
>>>>>>> 611ce160
        bounds: Rectangle,
        border_radius: [f32; 4],
    ) {
        delegate!(
            self,
            renderer,
<<<<<<< HEAD
            renderer.draw(handle, bounds, border_radius,)
=======
            renderer.draw(handle, filter_method, bounds, border_radius)
>>>>>>> 611ce160
        );
    }
}

#[cfg(feature = "svg")]
impl<T> crate::core::svg::Renderer for Renderer<T> {
<<<<<<< HEAD
    fn dimensions(&self, handle: &crate::core::svg::Handle) -> Size<u32> {
=======
    fn dimensions(&self, handle: &crate::core::svg::Handle) -> core::Size<u32> {
>>>>>>> 611ce160
        delegate!(self, renderer, renderer.dimensions(handle))
    }

    fn draw(
        &mut self,
        handle: crate::core::svg::Handle,
        color: Option<crate::core::Color>,
        bounds: Rectangle,
    ) {
<<<<<<< HEAD
        delegate!(self, renderer, renderer.draw(handle, color, bounds))
=======
        delegate!(self, renderer, renderer.draw(handle, color, bounds));
>>>>>>> 611ce160
    }
}

#[cfg(feature = "geometry")]
impl<T> crate::graphics::geometry::Renderer for Renderer<T> {
    type Geometry = crate::Geometry;

    fn draw(&mut self, layers: Vec<Self::Geometry>) {
        match self {
            Self::TinySkia(renderer) => {
                for layer in layers {
                    match layer {
                        crate::Geometry::TinySkia(primitive) => {
                            renderer.draw_primitive(primitive);
                        }
<<<<<<< HEAD
=======
                        #[allow(unreachable_patterns)]
>>>>>>> 611ce160
                        _ => unreachable!(),
                    }
                }
            }
            #[cfg(feature = "wgpu")]
            Self::Wgpu(renderer) => {
                for layer in layers {
                    match layer {
                        crate::Geometry::Wgpu(primitive) => {
                            renderer.draw_primitive(primitive);
                        }
<<<<<<< HEAD
                        _ => unreachable!(),
                    }
                }
            }
        }
    }
=======
                        crate::Geometry::TinySkia(_) => unreachable!(),
                    }
                }
            }
        }
    }
}

#[cfg(feature = "wgpu")]
impl<T> iced_wgpu::primitive::pipeline::Renderer for Renderer<T> {
    fn draw_pipeline_primitive(
        &mut self,
        bounds: Rectangle,
        primitive: impl wgpu::primitive::pipeline::Primitive,
    ) {
        match self {
            Self::TinySkia(_renderer) => {
                log::warn!(
                    "Custom shader primitive is unavailable with tiny-skia."
                );
            }
            Self::Wgpu(renderer) => {
                renderer.draw_pipeline_primitive(bounds, primitive);
            }
        }
    }
>>>>>>> 611ce160
}<|MERGE_RESOLUTION|>--- conflicted
+++ resolved
@@ -22,12 +22,8 @@
 
 use crate::core::renderer;
 use crate::core::text::{self, Text};
-<<<<<<< HEAD
-use crate::core::{Background, Font, Point, Rectangle, Size, Vector};
-=======
 use crate::core::{Background, Color, Font, Pixels, Point, Rectangle, Vector};
 use crate::graphics::text::{Editor, Paragraph, Raw};
->>>>>>> 611ce160
 use crate::graphics::Mesh;
 
 use std::borrow::Cow;
@@ -55,11 +51,7 @@
     pub fn draw_mesh(&mut self, mesh: Mesh) {
         match self {
             Self::TinySkia(_) => {
-<<<<<<< HEAD
-                log::warn!("Unsupported mesh primitive: {:?}", mesh)
-=======
                 log::warn!("Unsupported mesh primitive: {mesh:?}");
->>>>>>> 611ce160
             }
             #[cfg(feature = "wgpu")]
             Self::Wgpu(renderer) => {
@@ -157,12 +149,9 @@
 
 impl<T> text::Renderer for Renderer<T> {
     type Font = Font;
-<<<<<<< HEAD
-=======
     type Paragraph = Paragraph;
     type Editor = Editor;
     type Raw = Raw;
->>>>>>> 611ce160
 
     const ICON_FONT: Font = iced_tiny_skia::Renderer::<T>::ICON_FONT;
     const CHECKMARK_ICON: char = iced_tiny_skia::Renderer::<T>::CHECKMARK_ICON;
@@ -173,61 +162,6 @@
         delegate!(self, renderer, renderer.default_font())
     }
 
-<<<<<<< HEAD
-    fn default_size(&self) -> f32 {
-        delegate!(self, renderer, renderer.default_size())
-    }
-
-    fn measure(
-        &self,
-        content: &str,
-        size: f32,
-        line_height: text::LineHeight,
-        font: Font,
-        bounds: Size,
-        shaping: text::Shaping,
-    ) -> Size {
-        delegate!(
-            self,
-            renderer,
-            renderer.measure(content, size, line_height, font, bounds, shaping)
-        )
-    }
-
-    fn hit_test(
-        &self,
-        content: &str,
-        size: f32,
-        line_height: text::LineHeight,
-        font: Font,
-        bounds: Size,
-        shaping: text::Shaping,
-        point: Point,
-        nearest_only: bool,
-    ) -> Option<text::Hit> {
-        delegate!(
-            self,
-            renderer,
-            renderer.hit_test(
-                content,
-                size,
-                line_height,
-                font,
-                bounds,
-                shaping,
-                point,
-                nearest_only
-            )
-        )
-    }
-
-    fn load_font(&mut self, bytes: Cow<'static, [u8]>) {
-        delegate!(self, renderer, renderer.load_font(bytes));
-    }
-
-    fn fill_text(&mut self, text: Text<'_, Self::Font>) {
-        delegate!(self, renderer, renderer.fill_text(text));
-=======
     fn default_size(&self) -> Pixels {
         delegate!(self, renderer, renderer.default_size())
     }
@@ -280,7 +214,6 @@
             renderer,
             renderer.fill_text(text, position, color, clip_bounds)
         );
->>>>>>> 611ce160
     }
 }
 
@@ -288,46 +221,31 @@
 impl<T> crate::core::image::Renderer for Renderer<T> {
     type Handle = crate::core::image::Handle;
 
-<<<<<<< HEAD
-    fn dimensions(&self, handle: &crate::core::image::Handle) -> Size<u32> {
-=======
     fn dimensions(
         &self,
         handle: &crate::core::image::Handle,
     ) -> core::Size<u32> {
->>>>>>> 611ce160
         delegate!(self, renderer, renderer.dimensions(handle))
     }
 
     fn draw(
         &mut self,
         handle: crate::core::image::Handle,
-<<<<<<< HEAD
-=======
         filter_method: crate::core::image::FilterMethod,
->>>>>>> 611ce160
         bounds: Rectangle,
         border_radius: [f32; 4],
     ) {
         delegate!(
             self,
             renderer,
-<<<<<<< HEAD
-            renderer.draw(handle, bounds, border_radius,)
-=======
             renderer.draw(handle, filter_method, bounds, border_radius)
->>>>>>> 611ce160
         );
     }
 }
 
 #[cfg(feature = "svg")]
 impl<T> crate::core::svg::Renderer for Renderer<T> {
-<<<<<<< HEAD
-    fn dimensions(&self, handle: &crate::core::svg::Handle) -> Size<u32> {
-=======
     fn dimensions(&self, handle: &crate::core::svg::Handle) -> core::Size<u32> {
->>>>>>> 611ce160
         delegate!(self, renderer, renderer.dimensions(handle))
     }
 
@@ -337,11 +255,7 @@
         color: Option<crate::core::Color>,
         bounds: Rectangle,
     ) {
-<<<<<<< HEAD
-        delegate!(self, renderer, renderer.draw(handle, color, bounds))
-=======
         delegate!(self, renderer, renderer.draw(handle, color, bounds));
->>>>>>> 611ce160
     }
 }
 
@@ -357,10 +271,7 @@
                         crate::Geometry::TinySkia(primitive) => {
                             renderer.draw_primitive(primitive);
                         }
-<<<<<<< HEAD
-=======
                         #[allow(unreachable_patterns)]
->>>>>>> 611ce160
                         _ => unreachable!(),
                     }
                 }
@@ -372,14 +283,6 @@
                         crate::Geometry::Wgpu(primitive) => {
                             renderer.draw_primitive(primitive);
                         }
-<<<<<<< HEAD
-                        _ => unreachable!(),
-                    }
-                }
-            }
-        }
-    }
-=======
                         crate::Geometry::TinySkia(_) => unreachable!(),
                     }
                 }
@@ -406,5 +309,4 @@
             }
         }
     }
->>>>>>> 611ce160
 }