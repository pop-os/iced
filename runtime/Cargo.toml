[package]
name = "iced_runtime"
<<<<<<< HEAD
version = "0.1.1"
authors = ["Héctor Ramón Jiménez <hector0193@gmail.com>"]
edition = "2021"
description = "A renderer-agnostic runtime for Iced"
license = "MIT"
repository = "https://github.com/iced-rs/iced"

[features]
debug = []
=======
description = "A renderer-agnostic runtime for iced"
version.workspace = true
edition.workspace = true
authors.workspace = true
license.workspace = true
repository.workspace = true
homepage.workspace = true
categories.workspace = true
keywords.workspace = true

[features]
debug = []
multi-window = []
>>>>>>> 611ce160
a11y = ["iced_accessibility", "iced_core/a11y"]
wayland = ["iced_accessibility?/accesskit_unix", "iced_core/wayland", "sctk"]

[dependencies]
<<<<<<< HEAD
thiserror = "1"
sctk = { package = "smithay-client-toolkit", git = "https://github.com/smithay/client-toolkit", rev = "2e9bf9f", optional = true }

[dependencies.iced_core]
version = "0.10"
path = "../core"

[dependencies.iced_futures]
version = "0.7"
path = "../futures"
features = ["thread-pool"]

[dependencies.iced_accessibility]
version = "0.1.0"
path = "../accessibility"
optional = true
=======
iced_core.workspace = true
iced_futures.workspace = true
iced_futures.features = ["thread-pool"]
sctk.workspace = true
sctk.optional = true
thiserror.workspace = true
iced_accessibility.workspace = true
iced_accessibility.optional = true
>>>>>>> 611ce160
<|MERGE_RESOLUTION|>--- conflicted
+++ resolved
@@ -1,16 +1,5 @@
 [package]
 name = "iced_runtime"
-<<<<<<< HEAD
-version = "0.1.1"
-authors = ["Héctor Ramón Jiménez <hector0193@gmail.com>"]
-edition = "2021"
-description = "A renderer-agnostic runtime for Iced"
-license = "MIT"
-repository = "https://github.com/iced-rs/iced"
-
-[features]
-debug = []
-=======
 description = "A renderer-agnostic runtime for iced"
 version.workspace = true
 edition.workspace = true
@@ -24,29 +13,10 @@
 [features]
 debug = []
 multi-window = []
->>>>>>> 611ce160
 a11y = ["iced_accessibility", "iced_core/a11y"]
 wayland = ["iced_accessibility?/accesskit_unix", "iced_core/wayland", "sctk"]
 
 [dependencies]
-<<<<<<< HEAD
-thiserror = "1"
-sctk = { package = "smithay-client-toolkit", git = "https://github.com/smithay/client-toolkit", rev = "2e9bf9f", optional = true }
-
-[dependencies.iced_core]
-version = "0.10"
-path = "../core"
-
-[dependencies.iced_futures]
-version = "0.7"
-path = "../futures"
-features = ["thread-pool"]
-
-[dependencies.iced_accessibility]
-version = "0.1.0"
-path = "../accessibility"
-optional = true
-=======
 iced_core.workspace = true
 iced_futures.workspace = true
 iced_futures.features = ["thread-pool"]
@@ -54,5 +24,4 @@
 sctk.optional = true
 thiserror.workspace = true
 iced_accessibility.workspace = true
-iced_accessibility.optional = true
->>>>>>> 611ce160
+iced_accessibility.optional = true