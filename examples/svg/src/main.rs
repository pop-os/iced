--- conflicted
+++ resolved
@@ -20,8 +20,7 @@
     fn update(&mut self, _message: ()) {}
 
     fn view(&mut self) -> Element<()> {
-<<<<<<< HEAD
-        let svg = Svg::new(format!(
+        let svg = Svg::from_path(format!(
             "{}/resources/tiger.svg",
             env!("CARGO_MANIFEST_DIR")
         ))
@@ -29,18 +28,6 @@
         .height(Length::Fill);
 
         Container::new(svg)
-=======
-        let content = Column::new().padding(20).push(
-            Svg::from_path(format!(
-                "{}/resources/tiger.svg",
-                env!("CARGO_MANIFEST_DIR")
-            ))
-            .width(Length::Fill)
-            .height(Length::Fill),
-        );
-
-        Container::new(content)
->>>>>>> 291dc728
             .width(Length::Fill)
             .height(Length::Fill)
             .padding(20)
