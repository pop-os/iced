--- conflicted
+++ resolved
@@ -1,12 +1,6 @@
 use iced::alignment::{self, Alignment};
 use iced::font::{self, Font};
-<<<<<<< HEAD
-use iced::id::Id;
-use iced::keyboard::{self, KeyCode, Modifiers};
-use iced::subscription;
-=======
 use iced::keyboard;
->>>>>>> 611ce160
 use iced::theme::{self, Theme};
 use iced::widget::{
     self, button, checkbox, column, container, keyed_column, row, scrollable,
