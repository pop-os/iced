use crate::core::{Font, Pixels};

/// The settings of a [`Backend`].
///
/// [`Backend`]: crate::Backend
#[derive(Debug, Clone, Copy, PartialEq)]
pub struct Settings {
    /// The default [`Font`] to use.
    pub default_font: Font,

    /// The default size of text.
    ///
<<<<<<< HEAD
    /// By default, it will be set to `14.0`.
    pub default_text_size: f32,
=======
    /// By default, it will be set to `16.0`.
    pub default_text_size: Pixels,
>>>>>>> 611ce160
}

impl Default for Settings {
    fn default() -> Settings {
        Settings {
            default_font: Font::default(),
<<<<<<< HEAD
            default_text_size: 14.0,
=======
            default_text_size: Pixels(14.0),
>>>>>>> 611ce160
        }
    }
}<|MERGE_RESOLUTION|>--- conflicted
+++ resolved
@@ -10,24 +10,15 @@
 
     /// The default size of text.
     ///
-<<<<<<< HEAD
-    /// By default, it will be set to `14.0`.
-    pub default_text_size: f32,
-=======
     /// By default, it will be set to `16.0`.
     pub default_text_size: Pixels,
->>>>>>> 611ce160
 }
 
 impl Default for Settings {
     fn default() -> Settings {
         Settings {
             default_font: Font::default(),
-<<<<<<< HEAD
-            default_text_size: 14.0,
-=======
             default_text_size: Pixels(14.0),
->>>>>>> 611ce160
         }
     }
 }