use crate::core::{Background, Color, Gradient, Rectangle, Vector};
use crate::graphics::backend;
<<<<<<< HEAD
use crate::graphics::{Damage, Viewport};
use crate::primitive::{self, Primitive};
use crate::Settings;
=======
use crate::graphics::text;
use crate::graphics::Viewport;
use crate::primitive::{self, Primitive};
>>>>>>> 611ce160

use std::borrow::Cow;

pub struct Backend {
    text_pipeline: crate::text::Pipeline,

    #[cfg(feature = "image")]
    raster_pipeline: crate::raster::Pipeline,

    #[cfg(feature = "svg")]
    vector_pipeline: crate::vector::Pipeline,
}

impl Backend {
    pub fn new() -> Self {
        Self {
            text_pipeline: crate::text::Pipeline::new(),

            #[cfg(feature = "image")]
            raster_pipeline: crate::raster::Pipeline::new(),

            #[cfg(feature = "svg")]
            vector_pipeline: crate::vector::Pipeline::new(),
        }
    }

    pub fn draw<T: AsRef<str>>(
        &mut self,
        pixels: &mut tiny_skia::PixmapMut<'_>,
        clip_mask: &mut tiny_skia::Mask,
        primitives: &[Primitive],
        viewport: &Viewport,
        damage: &[Rectangle],
        background_color: Color,
        overlay: &[T],
    ) {
        let physical_size = viewport.physical_size();
        let scale_factor = viewport.scale_factor() as f32;

        if !overlay.is_empty() {
            let path = tiny_skia::PathBuilder::from_rect(
                tiny_skia::Rect::from_xywh(
                    0.0,
                    0.0,
                    physical_size.width as f32,
                    physical_size.height as f32,
                )
                .expect("Create damage rectangle"),
            );

            pixels.fill_path(
                &path,
                &tiny_skia::Paint {
                    shader: tiny_skia::Shader::SolidColor(into_color(Color {
                        a: 0.1,
                        ..background_color
                    })),
                    anti_alias: false,
                    ..Default::default()
                },
                tiny_skia::FillRule::default(),
                tiny_skia::Transform::identity(),
                None,
            );
        }

        for &region in damage {
            let path = tiny_skia::PathBuilder::from_rect(
                tiny_skia::Rect::from_xywh(
                    region.x,
                    region.y,
                    region.width,
                    region.height,
                )
                .expect("Create damage rectangle"),
            );

            // background color should replace the previous contents
            pixels.fill_path(
                &path,
                &tiny_skia::Paint {
                    shader: tiny_skia::Shader::SolidColor(into_color(
                        background_color,
                    )),
                    anti_alias: false,
                    blend_mode: tiny_skia::BlendMode::Source,
                    ..Default::default()
                },
                tiny_skia::FillRule::default(),
                tiny_skia::Transform::identity(),
                None,
            );

            adjust_clip_mask(clip_mask, region);

            for primitive in primitives {
                self.draw_primitive(
                    primitive,
                    pixels,
                    clip_mask,
                    region,
                    scale_factor,
                    Vector::ZERO,
                );
            }

            if !overlay.is_empty() {
                pixels.stroke_path(
                    &path,
                    &tiny_skia::Paint {
                        shader: tiny_skia::Shader::SolidColor(into_color(
                            Color::from_rgb(1.0, 0.0, 0.0),
                        )),
                        anti_alias: false,
                        ..tiny_skia::Paint::default()
                    },
                    &tiny_skia::Stroke {
                        width: 1.0,
                        ..tiny_skia::Stroke::default()
                    },
                    tiny_skia::Transform::identity(),
                    None,
                );
            }
        }

        self.text_pipeline.trim_cache();

        #[cfg(feature = "image")]
        self.raster_pipeline.trim_cache();

        #[cfg(feature = "svg")]
        self.vector_pipeline.trim_cache();
    }

    fn draw_primitive(
        &mut self,
        primitive: &Primitive,
        pixels: &mut tiny_skia::PixmapMut<'_>,
        clip_mask: &mut tiny_skia::Mask,
        clip_bounds: Rectangle,
        scale_factor: f32,
        translation: Vector,
    ) {
        match primitive {
            Primitive::Quad {
                bounds,
                background,
                border_radius,
                border_width,
                border_color,
            } => {
                let physical_bounds = (*bounds + translation) * scale_factor;

                if !clip_bounds.intersects(&physical_bounds) {
                    return;
                }

                let clip_mask = (!physical_bounds
                    .is_within_strict(&clip_bounds))
                .then_some(clip_mask as &_);

                let transform = tiny_skia::Transform::from_translate(
                    translation.x,
                    translation.y,
                )
                .post_scale(scale_factor, scale_factor);

                // Make sure the border radius is not larger than the bounds
                let border_width = border_width
                    .min(bounds.width / 2.0)
                    .min(bounds.height / 2.0);

<<<<<<< HEAD
                let mut fill_border_radius = *border_radius;
                for radius in &mut fill_border_radius {
                    *radius = (*radius)
                        .min(bounds.width / 2.0)
                        .min(bounds.height / 2.0);
                }
                let path = rounded_rectangle(*bounds, fill_border_radius);
=======
                // Offset the fill by the border width
                let path_bounds = Rectangle {
                    x: bounds.x + border_width,
                    y: bounds.y + border_width,
                    width: bounds.width - 2.0 * border_width,
                    height: bounds.height - 2.0 * border_width,
                };
                // fill border radius is the border radius minus the border width
                let mut fill_border_radius = *border_radius;
                for radius in &mut fill_border_radius {
                    *radius = (*radius - border_width / 2.0)
                        .min(path_bounds.width / 2.0)
                        .min(path_bounds.height / 2.0);
                }
                let path = rounded_rectangle(path_bounds, fill_border_radius);
>>>>>>> 611ce160

                pixels.fill_path(
                    &path,
                    &tiny_skia::Paint {
                        shader: match background {
                            Background::Color(color) => {
                                tiny_skia::Shader::SolidColor(into_color(
                                    *color,
                                ))
                            }
                            Background::Gradient(Gradient::Linear(linear)) => {
                                let (start, end) =
                                    linear.angle.to_distance(bounds);

                                let stops: Vec<tiny_skia::GradientStop> =
                                    linear
                                        .stops
                                        .into_iter()
                                        .flatten()
                                        .map(|stop| {
                                            tiny_skia::GradientStop::new(
                                                stop.offset,
                                                tiny_skia::Color::from_rgba(
                                                    stop.color.b,
                                                    stop.color.g,
                                                    stop.color.r,
                                                    stop.color.a,
                                                )
                                                .expect("Create color"),
                                            )
                                        })
                                        .collect();

                                tiny_skia::LinearGradient::new(
                                    tiny_skia::Point {
                                        x: start.x,
                                        y: start.y,
                                    },
                                    tiny_skia::Point { x: end.x, y: end.y },
                                    if stops.is_empty() {
                                        vec![tiny_skia::GradientStop::new(
                                            0.0,
                                            tiny_skia::Color::BLACK,
                                        )]
                                    } else {
                                        stops
                                    },
                                    tiny_skia::SpreadMode::Pad,
                                    tiny_skia::Transform::identity(),
                                )
                                .expect("Create linear gradient")
                            }
                        },
                        anti_alias: true,
                        ..tiny_skia::Paint::default()
                    },
                    tiny_skia::FillRule::EvenOdd,
                    transform,
                    clip_mask,
                );

                if border_width > 0.0 {
                    // Border path is offset by half the border width
                    let border_bounds = Rectangle {
                        x: bounds.x + border_width / 2.0,
                        y: bounds.y + border_width / 2.0,
                        width: bounds.width - border_width,
                        height: bounds.height - border_width,
                    };

                    // Make sure the border radius is correct
                    let mut border_radius = *border_radius;
                    let mut is_simple_border = true;

                    for radius in &mut border_radius {
                        *radius = if *radius == 0.0 {
                            // Path should handle this fine
                            0.0
                        } else if *radius > border_width / 2.0 {
                            *radius - border_width / 2.0
                        } else {
                            is_simple_border = false;
                            0.0
                        }
                        .min(border_bounds.width / 2.0)
                        .min(border_bounds.height / 2.0);
                    }

                    // Stroking a path works well in this case
                    if is_simple_border {
                        let border_path =
                            rounded_rectangle(border_bounds, border_radius);

                        pixels.stroke_path(
                            &border_path,
                            &tiny_skia::Paint {
                                shader: tiny_skia::Shader::SolidColor(
                                    into_color(*border_color),
                                ),
                                anti_alias: true,
                                ..tiny_skia::Paint::default()
                            },
                            &tiny_skia::Stroke {
                                width: border_width,
                                ..tiny_skia::Stroke::default()
                            },
                            transform,
                            clip_mask,
                        );
                    } else {
                        // Draw corners that have too small border radii as having no border radius,
                        // but mask them with the rounded rectangle with the correct border radius.
                        let mut temp_pixmap = tiny_skia::Pixmap::new(
                            bounds.width as u32,
                            bounds.height as u32,
                        )
                        .unwrap();

                        let mut quad_mask = tiny_skia::Mask::new(
                            bounds.width as u32,
                            bounds.height as u32,
                        )
                        .unwrap();

                        let zero_bounds = Rectangle {
                            x: 0.0,
                            y: 0.0,
                            width: bounds.width,
                            height: bounds.height,
                        };
                        let path =
                            rounded_rectangle(zero_bounds, fill_border_radius);

                        quad_mask.fill_path(
                            &path,
                            tiny_skia::FillRule::EvenOdd,
                            true,
                            transform,
                        );
                        let path_bounds = Rectangle {
                            x: border_width / 2.0,
                            y: border_width / 2.0,
                            width: bounds.width - border_width,
                            height: bounds.height - border_width,
                        };

                        let border_radius_path =
                            rounded_rectangle(path_bounds, border_radius);

                        temp_pixmap.stroke_path(
                            &border_radius_path,
                            &tiny_skia::Paint {
                                shader: tiny_skia::Shader::SolidColor(
                                    into_color(*border_color),
                                ),
                                anti_alias: true,
                                ..tiny_skia::Paint::default()
                            },
                            &tiny_skia::Stroke {
                                width: border_width,
                                ..tiny_skia::Stroke::default()
                            },
                            transform,
                            Some(&quad_mask),
                        );

                        pixels.draw_pixmap(
                            bounds.x as i32,
                            bounds.y as i32,
                            temp_pixmap.as_ref(),
                            &tiny_skia::PixmapPaint::default(),
                            transform,
                            clip_mask,
                        );
                    }
<<<<<<< HEAD
=======
                }
            }
            Primitive::Paragraph {
                paragraph,
                position,
                color,
                clip_bounds: text_clip_bounds,
            } => {
                let physical_bounds =
                    (*text_clip_bounds + translation) * scale_factor;

                if !clip_bounds.intersects(&physical_bounds) {
                    return;
                }

                let clip_mask = (!physical_bounds
                    .is_within_strict(&clip_bounds))
                .then_some(clip_mask as &_);

                self.text_pipeline.draw_paragraph(
                    paragraph,
                    *position + translation,
                    *color,
                    scale_factor,
                    pixels,
                    clip_mask,
                );
            }
            Primitive::Editor {
                editor,
                position,
                color,
                clip_bounds: text_clip_bounds,
            } => {
                let physical_bounds =
                    (*text_clip_bounds + translation) * scale_factor;

                if !clip_bounds.intersects(&physical_bounds) {
                    return;
>>>>>>> 611ce160
                }

                let clip_mask = (!physical_bounds
                    .is_within_strict(&clip_bounds))
                .then_some(clip_mask as &_);

                self.text_pipeline.draw_editor(
                    editor,
                    *position + translation,
                    *color,
                    scale_factor,
                    pixels,
                    clip_mask,
                );
            }
            Primitive::Text {
                content,
                bounds,
                color,
                size,
                line_height,
                font,
                horizontal_alignment,
                vertical_alignment,
                shaping,
                clip_bounds: text_clip_bounds,
            } => {
                let physical_bounds =
                    (*text_clip_bounds + translation) * scale_factor;

                if !clip_bounds.intersects(&physical_bounds) {
                    return;
                }

                let clip_mask = (!physical_bounds
                    .is_within_strict(&clip_bounds))
                .then_some(clip_mask as &_);

                self.text_pipeline.draw_cached(
                    content,
                    *bounds + translation,
                    *color,
                    *size,
                    *line_height,
                    *font,
                    *horizontal_alignment,
                    *vertical_alignment,
                    *shaping,
                    scale_factor,
                    pixels,
                    clip_mask,
                );
            }
<<<<<<< HEAD
            #[cfg(feature = "image")]
            Primitive::Image {
                handle,
                bounds,
                border_radius,
            } => {
                let physical_bounds = (*bounds + translation) * scale_factor;
=======
            Primitive::RawText(text::Raw {
                buffer,
                position,
                color,
                clip_bounds: text_clip_bounds,
            }) => {
                let Some(buffer) = buffer.upgrade() else {
                    return;
                };

                let physical_bounds =
                    (*text_clip_bounds + translation) * scale_factor;
>>>>>>> 611ce160

                if !clip_bounds.intersects(&physical_bounds) {
                    return;
                }

                let clip_mask = (!physical_bounds.is_within(&clip_bounds))
                    .then_some(clip_mask as &_);

                self.text_pipeline.draw_raw(
                    &buffer,
                    *position + translation,
                    *color,
                    scale_factor,
                    pixels,
                    clip_mask,
                );
            }
            #[cfg(feature = "image")]
            Primitive::Image {
                handle,
                filter_method,
                bounds,
                border_radius,
            } => {
                let physical_bounds = (*bounds + translation) * scale_factor;

                if !clip_bounds.intersects(&physical_bounds) {
                    return;
                }

                let clip_mask = (!physical_bounds
                    .is_within_strict(&clip_bounds))
                .then_some(clip_mask as &_);

                let transform = tiny_skia::Transform::from_translate(
                    translation.x,
                    translation.y,
                )
                .post_scale(scale_factor, scale_factor);

                self.raster_pipeline.draw(
                    handle,
<<<<<<< HEAD
=======
                    *filter_method,
>>>>>>> 611ce160
                    *bounds,
                    pixels,
                    transform,
                    clip_mask,
                    *border_radius,
                );
            }
            #[cfg(not(feature = "image"))]
            Primitive::Image { .. } => {
                log::warn!(
<<<<<<< HEAD
                    "Unsupported primitive in `iced_tiny_skia`: {:?}",
                    primitive
=======
                    "Unsupported primitive in `iced_tiny_skia`: {primitive:?}",
>>>>>>> 611ce160
                );
            }
            #[cfg(feature = "svg")]
            Primitive::Svg {
                handle,
                bounds,
                color,
            } => {
                let physical_bounds = (*bounds + translation) * scale_factor;

                if !clip_bounds.intersects(&physical_bounds) {
                    return;
                }

                let clip_mask = (!physical_bounds
                    .is_within_strict(&clip_bounds))
                .then_some(clip_mask as &_);

                self.vector_pipeline.draw(
                    handle,
                    *color,
                    (*bounds + translation) * scale_factor,
                    pixels,
                    clip_mask,
                );
            }
            #[cfg(not(feature = "svg"))]
            Primitive::Svg { .. } => {
                log::warn!(
<<<<<<< HEAD
                    "Unsupported primitive in `iced_tiny_skia`: {:?}",
                    primitive
=======
                    "Unsupported primitive in `iced_tiny_skia`: {primitive:?}",
>>>>>>> 611ce160
                );
            }
            Primitive::Custom(primitive::Custom::Fill {
                path,
                paint,
                rule,
                transform,
            }) => {
                let bounds = path.bounds();

                let physical_bounds = (Rectangle {
                    x: bounds.x(),
                    y: bounds.y(),
                    width: bounds.width(),
                    height: bounds.height(),
                } + translation)
                    * scale_factor;

                if !clip_bounds.intersects(&physical_bounds) {
                    return;
                }

                let clip_mask = (!physical_bounds
                    .is_within_strict(&clip_bounds))
                .then_some(clip_mask as &_);

                pixels.fill_path(
                    path,
                    paint,
                    *rule,
                    transform
                        .post_translate(translation.x, translation.y)
                        .post_scale(scale_factor, scale_factor),
                    clip_mask,
                );
            }
            Primitive::Custom(primitive::Custom::Stroke {
                path,
                paint,
                stroke,
                transform,
            }) => {
                let bounds = path.bounds();

                let physical_bounds = (Rectangle {
                    x: bounds.x(),
                    y: bounds.y(),
                    width: bounds.width(),
                    height: bounds.height(),
                } + translation)
                    * scale_factor;

                if !clip_bounds.intersects(&physical_bounds) {
                    return;
                }

                let clip_mask = (!physical_bounds
                    .is_within_strict(&clip_bounds))
                .then_some(clip_mask as &_);

                pixels.stroke_path(
                    path,
                    paint,
                    stroke,
                    transform
                        .post_translate(translation.x, translation.y)
                        .post_scale(scale_factor, scale_factor),
                    clip_mask,
                );
            }
            Primitive::Group { primitives } => {
                for primitive in primitives {
                    self.draw_primitive(
                        primitive,
                        pixels,
                        clip_mask,
                        clip_bounds,
                        scale_factor,
                        translation,
                    );
                }
            }
            Primitive::Translate {
                translation: offset,
                content,
            } => {
                self.draw_primitive(
                    content,
                    pixels,
                    clip_mask,
                    clip_bounds,
                    scale_factor,
                    translation + *offset,
                );
            }
            Primitive::Clip { bounds, content } => {
                let bounds = (*bounds + translation) * scale_factor;

                if bounds == clip_bounds {
                    self.draw_primitive(
                        content,
                        pixels,
                        clip_mask,
                        bounds,
                        scale_factor,
                        translation,
                    );
                } else if let Some(bounds) = clip_bounds.intersection(&bounds) {
                    if bounds.x + bounds.width <= 0.0
                        || bounds.y + bounds.height <= 0.0
                        || bounds.x as u32 >= pixels.width()
                        || bounds.y as u32 >= pixels.height()
                        || bounds.width <= 1.0
                        || bounds.height <= 1.0
                    {
                        return;
                    }

                    adjust_clip_mask(clip_mask, bounds);

                    self.draw_primitive(
                        content,
                        pixels,
                        clip_mask,
                        bounds,
                        scale_factor,
                        translation,
                    );

                    adjust_clip_mask(clip_mask, clip_bounds);
                }
            }
            Primitive::Cache { content } => {
                self.draw_primitive(
                    content,
                    pixels,
                    clip_mask,
                    clip_bounds,
                    scale_factor,
                    translation,
                );
            }
        }
    }
}

impl Default for Backend {
    fn default() -> Self {
        Self::new()
    }
}

fn into_color(color: Color) -> tiny_skia::Color {
    tiny_skia::Color::from_rgba(color.b, color.g, color.r, color.a)
        .expect("Convert color from iced to tiny_skia")
}

fn rounded_rectangle(
    bounds: Rectangle,
    border_radius: [f32; 4],
) -> tiny_skia::Path {
    let [top_left, top_right, bottom_right, bottom_left] = border_radius;

    if top_left == 0.0
        && top_right == 0.0
        && bottom_right == 0.0
        && bottom_left == 0.0
    {
        return tiny_skia::PathBuilder::from_rect(
            tiny_skia::Rect::from_xywh(
                bounds.x,
                bounds.y,
                bounds.width,
                bounds.height,
            )
            .expect("Build quad rectangle"),
        );
    }

    if top_left == top_right
        && top_left == bottom_right
        && top_left == bottom_left
        && top_left == bounds.width / 2.0
        && top_left == bounds.height / 2.0
    {
        return tiny_skia::PathBuilder::from_circle(
            bounds.x + bounds.width / 2.0,
            bounds.y + bounds.height / 2.0,
            top_left,
        )
        .expect("Build circle path");
    }

    let mut builder = tiny_skia::PathBuilder::new();

    builder.move_to(bounds.x + top_left, bounds.y);
    builder.line_to(bounds.x + bounds.width - top_right, bounds.y);

    if top_right > 0.0 {
        arc_to(
            &mut builder,
            bounds.x + bounds.width - top_right,
            bounds.y,
            bounds.x + bounds.width,
            bounds.y + top_right,
            top_right,
        );
    }

    maybe_line_to(
        &mut builder,
        bounds.x + bounds.width,
        bounds.y + bounds.height - bottom_right,
    );

    if bottom_right > 0.0 {
        arc_to(
            &mut builder,
            bounds.x + bounds.width,
            bounds.y + bounds.height - bottom_right,
            bounds.x + bounds.width - bottom_right,
            bounds.y + bounds.height,
            bottom_right,
        );
    }

    maybe_line_to(
        &mut builder,
        bounds.x + bottom_left,
        bounds.y + bounds.height,
    );

    if bottom_left > 0.0 {
        arc_to(
            &mut builder,
            bounds.x + bottom_left,
            bounds.y + bounds.height,
            bounds.x,
            bounds.y + bounds.height - bottom_left,
            bottom_left,
        );
    }

    maybe_line_to(&mut builder, bounds.x, bounds.y + top_left);

    if top_left > 0.0 {
        arc_to(
            &mut builder,
            bounds.x,
            bounds.y + top_left,
            bounds.x + top_left,
            bounds.y,
            top_left,
        );
    }

    builder.finish().expect("Build rounded rectangle path")
}

fn maybe_line_to(path: &mut tiny_skia::PathBuilder, x: f32, y: f32) {
    if path.last_point() != Some(tiny_skia::Point { x, y }) {
        path.line_to(x, y);
    }
}

fn arc_to(
    path: &mut tiny_skia::PathBuilder,
    x_from: f32,
    y_from: f32,
    x_to: f32,
    y_to: f32,
    radius: f32,
) {
    let svg_arc = kurbo::SvgArc {
        from: kurbo::Point::new(f64::from(x_from), f64::from(y_from)),
        to: kurbo::Point::new(f64::from(x_to), f64::from(y_to)),
        radii: kurbo::Vec2::new(f64::from(radius), f64::from(radius)),
        x_rotation: 0.0,
        large_arc: false,
        sweep: true,
    };

    match kurbo::Arc::from_svg_arc(&svg_arc) {
        Some(arc) => {
            arc.to_cubic_beziers(0.1, |p1, p2, p| {
                path.cubic_to(
                    p1.x as f32,
                    p1.y as f32,
                    p2.x as f32,
                    p2.y as f32,
                    p.x as f32,
                    p.y as f32,
                );
            });
        }
        None => {
            path.line_to(x_to, y_to);
        }
    }
}

fn adjust_clip_mask(clip_mask: &mut tiny_skia::Mask, bounds: Rectangle) {
    clip_mask.clear();

    let path = {
        let mut builder = tiny_skia::PathBuilder::new();
        builder.push_rect(
            tiny_skia::Rect::from_xywh(
                bounds.x,
                bounds.y,
                bounds.width,
                bounds.height,
            )
            .unwrap(),
        );

        builder.finish().unwrap()
    };

    clip_mask.fill_path(
        &path,
        tiny_skia::FillRule::EvenOdd,
        false,
        tiny_skia::Transform::default(),
    );
}

impl iced_graphics::Backend for Backend {
    type Primitive = primitive::Custom;
}

impl backend::Text for Backend {
<<<<<<< HEAD
    const ICON_FONT: Font = Font::with_name("Iced-Icons");
    const CHECKMARK_ICON: char = '\u{f00c}';
    const ARROW_DOWN_ICON: char = '\u{e800}';

    fn default_font(&self) -> Font {
        self.default_font
    }

    fn default_size(&self) -> f32 {
        self.default_text_size
    }

    fn measure(
        &self,
        contents: &str,
        size: f32,
        line_height: text::LineHeight,
        font: Font,
        bounds: Size,
        shaping: text::Shaping,
    ) -> Size {
        self.text_pipeline.measure(
            contents,
            size,
            line_height,
            font,
            bounds,
            shaping,
        )
    }

    fn hit_test(
        &self,
        contents: &str,
        size: f32,
        line_height: text::LineHeight,
        font: Font,
        bounds: Size,
        shaping: text::Shaping,
        point: Point,
        nearest_only: bool,
    ) -> Option<text::Hit> {
        self.text_pipeline.hit_test(
            contents,
            size,
            line_height,
            font,
            bounds,
            shaping,
            point,
            nearest_only,
        )
    }

=======
>>>>>>> 611ce160
    fn load_font(&mut self, font: Cow<'static, [u8]>) {
        self.text_pipeline.load_font(font);
    }
}

#[cfg(feature = "image")]
impl backend::Image for Backend {
    fn dimensions(
        &self,
        handle: &crate::core::image::Handle,
    ) -> crate::core::Size<u32> {
        self.raster_pipeline.dimensions(handle)
    }
}

#[cfg(feature = "svg")]
impl backend::Svg for Backend {
    fn viewport_dimensions(
        &self,
        handle: &crate::core::svg::Handle,
    ) -> crate::core::Size<u32> {
        self.vector_pipeline.viewport_dimensions(handle)
    }
}<|MERGE_RESOLUTION|>--- conflicted
+++ resolved
@@ -1,14 +1,8 @@
 use crate::core::{Background, Color, Gradient, Rectangle, Vector};
 use crate::graphics::backend;
-<<<<<<< HEAD
-use crate::graphics::{Damage, Viewport};
-use crate::primitive::{self, Primitive};
-use crate::Settings;
-=======
 use crate::graphics::text;
 use crate::graphics::Viewport;
 use crate::primitive::{self, Primitive};
->>>>>>> 611ce160
 
 use std::borrow::Cow;
 
@@ -182,15 +176,6 @@
                     .min(bounds.width / 2.0)
                     .min(bounds.height / 2.0);
 
-<<<<<<< HEAD
-                let mut fill_border_radius = *border_radius;
-                for radius in &mut fill_border_radius {
-                    *radius = (*radius)
-                        .min(bounds.width / 2.0)
-                        .min(bounds.height / 2.0);
-                }
-                let path = rounded_rectangle(*bounds, fill_border_radius);
-=======
                 // Offset the fill by the border width
                 let path_bounds = Rectangle {
                     x: bounds.x + border_width,
@@ -206,7 +191,6 @@
                         .min(path_bounds.height / 2.0);
                 }
                 let path = rounded_rectangle(path_bounds, fill_border_radius);
->>>>>>> 611ce160
 
                 pixels.fill_path(
                     &path,
@@ -382,8 +366,6 @@
                             clip_mask,
                         );
                     }
-<<<<<<< HEAD
-=======
                 }
             }
             Primitive::Paragraph {
@@ -423,7 +405,6 @@
 
                 if !clip_bounds.intersects(&physical_bounds) {
                     return;
->>>>>>> 611ce160
                 }
 
                 let clip_mask = (!physical_bounds
@@ -477,15 +458,6 @@
                     clip_mask,
                 );
             }
-<<<<<<< HEAD
-            #[cfg(feature = "image")]
-            Primitive::Image {
-                handle,
-                bounds,
-                border_radius,
-            } => {
-                let physical_bounds = (*bounds + translation) * scale_factor;
-=======
             Primitive::RawText(text::Raw {
                 buffer,
                 position,
@@ -498,7 +470,6 @@
 
                 let physical_bounds =
                     (*text_clip_bounds + translation) * scale_factor;
->>>>>>> 611ce160
 
                 if !clip_bounds.intersects(&physical_bounds) {
                     return;
@@ -541,10 +512,7 @@
 
                 self.raster_pipeline.draw(
                     handle,
-<<<<<<< HEAD
-=======
                     *filter_method,
->>>>>>> 611ce160
                     *bounds,
                     pixels,
                     transform,
@@ -555,12 +523,7 @@
             #[cfg(not(feature = "image"))]
             Primitive::Image { .. } => {
                 log::warn!(
-<<<<<<< HEAD
-                    "Unsupported primitive in `iced_tiny_skia`: {:?}",
-                    primitive
-=======
                     "Unsupported primitive in `iced_tiny_skia`: {primitive:?}",
->>>>>>> 611ce160
                 );
             }
             #[cfg(feature = "svg")]
@@ -590,12 +553,7 @@
             #[cfg(not(feature = "svg"))]
             Primitive::Svg { .. } => {
                 log::warn!(
-<<<<<<< HEAD
-                    "Unsupported primitive in `iced_tiny_skia`: {:?}",
-                    primitive
-=======
                     "Unsupported primitive in `iced_tiny_skia`: {primitive:?}",
->>>>>>> 611ce160
                 );
             }
             Primitive::Custom(primitive::Custom::Fill {
@@ -928,63 +886,6 @@
 }
 
 impl backend::Text for Backend {
-<<<<<<< HEAD
-    const ICON_FONT: Font = Font::with_name("Iced-Icons");
-    const CHECKMARK_ICON: char = '\u{f00c}';
-    const ARROW_DOWN_ICON: char = '\u{e800}';
-
-    fn default_font(&self) -> Font {
-        self.default_font
-    }
-
-    fn default_size(&self) -> f32 {
-        self.default_text_size
-    }
-
-    fn measure(
-        &self,
-        contents: &str,
-        size: f32,
-        line_height: text::LineHeight,
-        font: Font,
-        bounds: Size,
-        shaping: text::Shaping,
-    ) -> Size {
-        self.text_pipeline.measure(
-            contents,
-            size,
-            line_height,
-            font,
-            bounds,
-            shaping,
-        )
-    }
-
-    fn hit_test(
-        &self,
-        contents: &str,
-        size: f32,
-        line_height: text::LineHeight,
-        font: Font,
-        bounds: Size,
-        shaping: text::Shaping,
-        point: Point,
-        nearest_only: bool,
-    ) -> Option<text::Hit> {
-        self.text_pipeline.hit_test(
-            contents,
-            size,
-            line_height,
-            font,
-            bounds,
-            shaping,
-            point,
-            nearest_only,
-        )
-    }
-
-=======
->>>>>>> 611ce160
     fn load_font(&mut self, font: Cow<'static, [u8]>) {
         self.text_pipeline.load_font(font);
     }
