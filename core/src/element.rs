use crate::event::{self, Event};
use crate::id::Id;
use crate::layout;
use crate::mouse::{self, Cursor};
use crate::overlay;
use crate::renderer;
use crate::widget;
use crate::widget::tree::{self, Tree};
use crate::{
    Clipboard, Color, Layout, Length, Rectangle, Shell, Vector, Widget,
};

use std::any::Any;
use std::borrow::{Borrow, BorrowMut};

/// A generic [`Widget`].
///
/// It is useful to build composable user interfaces that do not leak
/// implementation details in their __view logic__.
///
/// If you have a [built-in widget], you should be able to use `Into<Element>`
/// to turn it into an [`Element`].
///
/// [built-in widget]: crate::widget
#[allow(missing_debug_implementations)]
pub struct Element<'a, Message, Renderer> {
    widget: Box<dyn Widget<Message, Renderer> + 'a>,
}

impl<'a, Message, Renderer> Element<'a, Message, Renderer> {
    /// Creates a new [`Element`] containing the given [`Widget`].
    pub fn new(widget: impl Widget<Message, Renderer> + 'a) -> Self
    where
        Renderer: crate::Renderer,
    {
        Self {
            widget: Box::new(widget),
        }
    }

    /// Returns a reference to the [`Widget`] of the [`Element`],
    pub fn as_widget(&self) -> &dyn Widget<Message, Renderer> {
        self.widget.as_ref()
    }

    /// Returns a mutable reference to the [`Widget`] of the [`Element`],
    pub fn as_widget_mut(&mut self) -> &mut dyn Widget<Message, Renderer> {
        self.widget.as_mut()
    }

    /// Applies a transformation to the produced message of the [`Element`].
    ///
    /// This method is useful when you want to decouple different parts of your
    /// UI and make them __composable__.
    ///
    /// # Example
    /// Imagine we want to use [our counter](index.html#usage). But instead of
    /// showing a single counter, we want to display many of them. We can reuse
    /// the `Counter` type as it is!
    ///
    /// We use composition to model the __state__ of our new application:
    ///
    /// ```
    /// # mod counter {
    /// #     pub struct Counter;
    /// # }
    /// use counter::Counter;
    ///
    /// struct ManyCounters {
    ///     counters: Vec<Counter>,
    /// }
    /// ```
    ///
    /// We can store the state of multiple counters now. However, the
    /// __messages__ we implemented before describe the user interactions
    /// of a __single__ counter. Right now, we need to also identify which
    /// counter is receiving user interactions. Can we use composition again?
    /// Yes.
    ///
    /// ```
    /// # mod counter {
    /// #     #[derive(Debug, Clone, Copy)]
    /// #     pub enum Message {}
    /// # }
    /// #[derive(Debug, Clone, Copy)]
    /// pub enum Message {
    ///     Counter(usize, counter::Message)
    /// }
    /// ```
    ///
    /// We compose the previous __messages__ with the index of the counter
    /// producing them. Let's implement our __view logic__ now:
    ///
    /// ```no_run
    /// # mod counter {
    /// #     #[derive(Debug, Clone, Copy)]
    /// #     pub enum Message {}
    /// #     pub struct Counter;
    /// #
    /// #     impl Counter {
    /// #         pub fn view(
    /// #             &self,
    /// #         ) -> iced_core::Element<Message, iced_core::renderer::Null> {
    /// #             unimplemented!()
    /// #         }
    /// #     }
    /// # }
    /// #
    /// # mod iced {
    /// #     pub use iced_core::renderer::Null as Renderer;
    /// #     pub use iced_core::Element;
    /// #
    /// #     pub mod widget {
    /// #         pub struct Row<Message> {
    /// #             _t: std::marker::PhantomData<Message>,
    /// #         }
    /// #
    /// #         impl<Message> Row<Message> {
    /// #             pub fn new() -> Self {
    /// #                 unimplemented!()
    /// #             }
    /// #
    /// #             pub fn spacing(mut self, _: u32) -> Self {
    /// #                 unimplemented!()
    /// #             }
    /// #
    /// #             pub fn push(
    /// #                 mut self,
    /// #                 _: iced_core::Element<Message, iced_core::renderer::Null>,
    /// #             ) -> Self {
    /// #                 unimplemented!()
    /// #             }
    /// #         }
    /// #     }
    /// # }
    /// #
    /// use counter::Counter;
    ///
    /// use iced::widget::Row;
    /// use iced::{Element, Renderer};
    ///
    /// struct ManyCounters {
    ///     counters: Vec<Counter>,
    /// }
    ///
    /// #[derive(Debug, Clone, Copy)]
    /// pub enum Message {
    ///     Counter(usize, counter::Message),
    /// }
    ///
    /// impl ManyCounters {
    ///     pub fn view(&mut self) -> Row<Message> {
    ///         // We can quickly populate a `Row` by folding over our counters
    ///         self.counters.iter_mut().enumerate().fold(
    ///             Row::new().spacing(20),
    ///             |row, (index, counter)| {
    ///                 // We display the counter
    ///                 let element: Element<counter::Message, Renderer> =
    ///                     counter.view().into();
    ///
    ///                 row.push(
    ///                     // Here we turn our `Element<counter::Message>` into
    ///                     // an `Element<Message>` by combining the `index` and the
    ///                     // message of the `element`.
    ///                     element
    ///                         .map(move |message| Message::Counter(index, message)),
    ///                 )
    ///             },
    ///         )
    ///     }
    /// }
    /// ```
    ///
    /// Finally, our __update logic__ is pretty straightforward: simple
    /// delegation.
    ///
    /// ```
    /// # mod counter {
    /// #     #[derive(Debug, Clone, Copy)]
    /// #     pub enum Message {}
    /// #     pub struct Counter;
    /// #
    /// #     impl Counter {
    /// #         pub fn update(&mut self, _message: Message) {}
    /// #     }
    /// # }
    /// #
    /// # use counter::Counter;
    /// #
    /// # struct ManyCounters {
    /// #     counters: Vec<Counter>,
    /// # }
    /// #
    /// # #[derive(Debug, Clone, Copy)]
    /// # pub enum Message {
    /// #    Counter(usize, counter::Message)
    /// # }
    /// impl ManyCounters {
    ///     pub fn update(&mut self, message: Message) {
    ///         match message {
    ///             Message::Counter(index, counter_msg) => {
    ///                 if let Some(counter) = self.counters.get_mut(index) {
    ///                     counter.update(counter_msg);
    ///                 }
    ///             }
    ///         }
    ///     }
    /// }
    /// ```
    pub fn map<B>(
        self,
        f: impl Fn(Message) -> B + 'a,
    ) -> Element<'a, B, Renderer>
    where
        Message: 'a,
        Renderer: crate::Renderer + 'a,
        B: 'a,
    {
        Element::new(Map::new(self.widget, f))
    }

    /// Marks the [`Element`] as _to-be-explained_.
    ///
    /// The [`Renderer`] will explain the layout of the [`Element`] graphically.
    /// This can be very useful for debugging your layout!
    ///
    /// [`Renderer`]: crate::Renderer
    pub fn explain<C: Into<Color>>(
        self,
        color: C,
    ) -> Element<'a, Message, Renderer>
    where
        Message: 'static,
        Renderer: crate::Renderer + 'a,
    {
        Element {
            widget: Box::new(Explain::new(self, color.into())),
        }
    }
}

impl<'a, Message, Renderer> Borrow<dyn Widget<Message, Renderer> + 'a>
    for Element<'a, Message, Renderer>
{
    fn borrow(&self) -> &(dyn Widget<Message, Renderer> + 'a) {
        self.widget.borrow()
    }
}

impl<'a, Message, Renderer> Borrow<dyn Widget<Message, Renderer> + 'a>
    for &Element<'a, Message, Renderer>
{
    fn borrow(&self) -> &(dyn Widget<Message, Renderer> + 'a) {
        self.widget.borrow()
    }
}

impl<'a, Message, Renderer> Borrow<dyn Widget<Message, Renderer> + 'a>
    for &mut Element<'a, Message, Renderer>
{
    fn borrow(&self) -> &(dyn Widget<Message, Renderer> + 'a) {
        self.widget.borrow()
    }
}

impl<'a, Message, Renderer> BorrowMut<dyn Widget<Message, Renderer> + 'a>
    for &mut Element<'a, Message, Renderer>
{
    fn borrow_mut(&mut self) -> &mut (dyn Widget<Message, Renderer> + 'a) {
        self.widget.borrow_mut()
    }
}

impl<'a, Message, Renderer> BorrowMut<dyn Widget<Message, Renderer> + 'a>
    for Element<'a, Message, Renderer>
{
    fn borrow_mut(&mut self) -> &mut (dyn Widget<Message, Renderer> + 'a) {
        self.widget.borrow_mut()
    }
}

impl<'a, Message, Renderer> Widget<Message, Renderer>
    for Element<'a, Message, Renderer>
where
    Renderer: crate::Renderer,
{
    fn width(&self) -> Length {
        self.widget.width()
    }

    fn height(&self) -> Length {
        self.widget.height()
    }

    fn layout(
        &self,
<<<<<<< HEAD
        renderer: &Renderer,
        limits: &layout::Limits,
    ) -> layout::Node {
        self.widget.layout(renderer, limits)
=======
        _tree: &mut Tree,
        _renderer: &Renderer,
        _limits: &layout::Limits,
    ) -> layout::Node {
        self.widget.layout(_tree, _renderer, _limits)
>>>>>>> 611ce160
    }

    fn draw(
        &self,
<<<<<<< HEAD
        state: &Tree,
        renderer: &mut Renderer,
        theme: &<Renderer as crate::Renderer>::Theme,
        style: &renderer::Style,
        layout: Layout<'_>,
        cursor_position: mouse::Cursor,
        viewport: &Rectangle,
    ) {
        self.widget.draw(
            state,
            renderer,
            theme,
            style,
            layout,
            cursor_position,
            viewport,
        )
=======
        _state: &Tree,
        _renderer: &mut Renderer,
        _theme: &<Renderer as crate::Renderer>::Theme,
        _style: &renderer::Style,
        _layout: Layout<'_>,
        _cursor: Cursor,
        _viewport: &Rectangle,
    ) {
        self.widget.draw(
            _state, _renderer, _theme, _style, _layout, _cursor, _viewport,
        );
>>>>>>> 611ce160
    }
}

struct Map<'a, A, B, Renderer> {
    widget: Box<dyn Widget<A, Renderer> + 'a>,
    mapper: Box<dyn Fn(A) -> B + 'a>,
}

impl<'a, A, B, Renderer> Map<'a, A, B, Renderer> {
    pub fn new<F>(
        widget: Box<dyn Widget<A, Renderer> + 'a>,
        mapper: F,
    ) -> Map<'a, A, B, Renderer>
    where
        F: 'a + Fn(A) -> B,
    {
        Map {
            widget,
            mapper: Box::new(mapper),
        }
    }
}

impl<'a, A, B, Renderer> Widget<B, Renderer> for Map<'a, A, B, Renderer>
where
    Renderer: crate::Renderer + 'a,
    A: 'a,
    B: 'a,
{
    fn tag(&self) -> tree::Tag {
        self.widget.tag()
    }

    fn state(&self) -> tree::State {
        self.widget.state()
    }

    fn children(&self) -> Vec<Tree> {
        self.widget.children()
    }

    fn diff(&mut self, tree: &mut Tree) {
        self.widget.diff(tree)
    }

    fn width(&self) -> Length {
        self.widget.width()
    }

    fn height(&self) -> Length {
        self.widget.height()
    }

    fn layout(
        &self,
        tree: &mut Tree,
        renderer: &Renderer,
        limits: &layout::Limits,
    ) -> layout::Node {
        self.widget.layout(tree, renderer, limits)
    }

    fn operate(
        &self,
        tree: &mut Tree,
        layout: Layout<'_>,
        renderer: &Renderer,
        operation: &mut dyn widget::Operation<
            widget::OperationOutputWrapper<B>,
        >,
    ) {
        struct MapOperation<'a, B> {
            operation: &'a mut dyn widget::Operation<B>,
        }

        impl<'a, T, B> widget::Operation<T> for MapOperation<'a, B> {
            fn container(
                &mut self,
                id: Option<&widget::Id>,
                bounds: Rectangle,
                operate_on_children: &mut dyn FnMut(
                    &mut dyn widget::Operation<T>,
                ),
            ) {
                self.operation.container(id, bounds, &mut |operation| {
                    operate_on_children(&mut MapOperation { operation });
                });
            }

            fn focusable(
                &mut self,
                state: &mut dyn widget::operation::Focusable,
                id: Option<&widget::Id>,
            ) {
                self.operation.focusable(state, id);
            }

            fn scrollable(
                &mut self,
                state: &mut dyn widget::operation::Scrollable,
                id: Option<&widget::Id>,
                bounds: Rectangle,
                translation: Vector,
            ) {
                self.operation.scrollable(state, id, bounds, translation);
            }

            fn text_input(
                &mut self,
                state: &mut dyn widget::operation::TextInput,
                id: Option<&widget::Id>,
            ) {
                self.operation.text_input(state, id);
            }

            fn custom(&mut self, state: &mut dyn Any, id: Option<&widget::Id>) {
                self.operation.custom(state, id);
            }
        }

        self.widget.operate(
            tree,
            layout,
            renderer,
            &mut MapOperation { operation },
        );
    }

    fn on_event(
        &mut self,
        tree: &mut Tree,
        event: Event,
        layout: Layout<'_>,
        cursor: mouse::Cursor,
        renderer: &Renderer,
        clipboard: &mut dyn Clipboard,
        shell: &mut Shell<'_, B>,
        viewport: &Rectangle,
    ) -> event::Status {
        let mut local_messages = Vec::new();
        let mut local_shell = Shell::new(&mut local_messages);

        let status = self.widget.on_event(
            tree,
            event,
            layout,
            cursor,
            renderer,
            clipboard,
            &mut local_shell,
            viewport,
        );

        shell.merge(local_shell, &self.mapper);

        status
    }

    fn draw(
        &self,
        tree: &Tree,
        renderer: &mut Renderer,
        theme: &Renderer::Theme,
        style: &renderer::Style,
        layout: Layout<'_>,
        cursor: mouse::Cursor,
        viewport: &Rectangle,
    ) {
        self.widget
            .draw(tree, renderer, theme, style, layout, cursor, viewport);
    }

    fn mouse_interaction(
        &self,
        tree: &Tree,
        layout: Layout<'_>,
        cursor: mouse::Cursor,
        viewport: &Rectangle,
        renderer: &Renderer,
    ) -> mouse::Interaction {
        self.widget
            .mouse_interaction(tree, layout, cursor, viewport, renderer)
    }

    fn overlay<'b>(
        &'b mut self,
        tree: &'b mut Tree,
        layout: Layout<'_>,
        renderer: &Renderer,
    ) -> Option<overlay::Element<'b, B, Renderer>> {
        let mapper = &self.mapper;

        self.widget
            .overlay(tree, layout, renderer)
            .map(move |overlay| overlay.map(mapper))
    }

    #[cfg(feature = "a11y")]
    fn a11y_nodes(
        &self,
        _layout: Layout<'_>,
        _state: &Tree,
<<<<<<< HEAD
        _cursor_position: mouse::Cursor,
=======
        _cursor_position: Cursor,
>>>>>>> 611ce160
    ) -> iced_accessibility::A11yTree {
        self.widget.a11y_nodes(_layout, _state, _cursor_position)
    }

    fn id(&self) -> Option<Id> {
        self.widget.id()
    }

    fn set_id(&mut self, id: Id) {
        self.widget.set_id(id);
    }
}

struct Explain<'a, Message, Renderer: crate::Renderer> {
    element: Element<'a, Message, Renderer>,
    color: Color,
}

impl<'a, Message, Renderer> Explain<'a, Message, Renderer>
where
    Renderer: crate::Renderer,
{
    fn new(element: Element<'a, Message, Renderer>, color: Color) -> Self {
        Explain { element, color }
    }
}

impl<'a, Message, Renderer> Widget<Message, Renderer>
    for Explain<'a, Message, Renderer>
where
    Renderer: crate::Renderer,
{
    fn width(&self) -> Length {
        self.element.widget.width()
    }

    fn height(&self) -> Length {
        self.element.widget.height()
    }

    fn tag(&self) -> tree::Tag {
        self.element.widget.tag()
    }

    fn state(&self) -> tree::State {
        self.element.widget.state()
    }

    fn children(&self) -> Vec<Tree> {
        self.element.widget.children()
    }

    fn diff(&mut self, tree: &mut Tree) {
        self.element.widget.diff(tree);
    }

    fn layout(
        &self,
        tree: &mut Tree,
        renderer: &Renderer,
        limits: &layout::Limits,
    ) -> layout::Node {
        self.element.widget.layout(tree, renderer, limits)
    }

    fn operate(
        &self,
        state: &mut Tree,
        layout: Layout<'_>,
        renderer: &Renderer,
        operation: &mut dyn widget::Operation<
            widget::OperationOutputWrapper<Message>,
        >,
    ) {
        self.element
            .widget
            .operate(state, layout, renderer, operation);
    }

    fn on_event(
        &mut self,
        state: &mut Tree,
        event: Event,
        layout: Layout<'_>,
        cursor: mouse::Cursor,
        renderer: &Renderer,
        clipboard: &mut dyn Clipboard,
        shell: &mut Shell<'_, Message>,
        viewport: &Rectangle,
    ) -> event::Status {
        self.element.widget.on_event(
            state, event, layout, cursor, renderer, clipboard, shell, viewport,
        )
    }

    fn draw(
        &self,
        state: &Tree,
        renderer: &mut Renderer,
        theme: &Renderer::Theme,
        style: &renderer::Style,
        layout: Layout<'_>,
        cursor: mouse::Cursor,
        viewport: &Rectangle,
    ) {
        fn explain_layout<Renderer: crate::Renderer>(
            renderer: &mut Renderer,
            color: Color,
            layout: Layout<'_>,
        ) {
            renderer.fill_quad(
                renderer::Quad {
                    bounds: layout.bounds(),
                    border_color: color,
                    border_width: 1.0,
                    border_radius: 0.0.into(),
                },
                Color::TRANSPARENT,
            );

            for child in layout.children() {
                explain_layout(renderer, color, child);
            }
        }

        self.element
            .widget
            .draw(state, renderer, theme, style, layout, cursor, viewport);

        explain_layout(renderer, self.color, layout);
    }

    fn mouse_interaction(
        &self,
        state: &Tree,
        layout: Layout<'_>,
        cursor: mouse::Cursor,
        viewport: &Rectangle,
        renderer: &Renderer,
    ) -> mouse::Interaction {
        self.element
            .widget
            .mouse_interaction(state, layout, cursor, viewport, renderer)
    }

    fn overlay<'b>(
        &'b mut self,
        state: &'b mut Tree,
        layout: Layout<'_>,
        renderer: &Renderer,
    ) -> Option<overlay::Element<'b, Message, Renderer>> {
        self.element.widget.overlay(state, layout, renderer)
    }

    fn id(&self) -> Option<Id> {
        self.element.widget.id()
    }

    fn set_id(&mut self, id: Id) {
        self.element.widget.set_id(id);
    }
    // TODO maybe a11y_nodes
}<|MERGE_RESOLUTION|>--- conflicted
+++ resolved
@@ -294,41 +294,15 @@
 
     fn layout(
         &self,
-<<<<<<< HEAD
-        renderer: &Renderer,
-        limits: &layout::Limits,
-    ) -> layout::Node {
-        self.widget.layout(renderer, limits)
-=======
         _tree: &mut Tree,
         _renderer: &Renderer,
         _limits: &layout::Limits,
     ) -> layout::Node {
         self.widget.layout(_tree, _renderer, _limits)
->>>>>>> 611ce160
     }
 
     fn draw(
         &self,
-<<<<<<< HEAD
-        state: &Tree,
-        renderer: &mut Renderer,
-        theme: &<Renderer as crate::Renderer>::Theme,
-        style: &renderer::Style,
-        layout: Layout<'_>,
-        cursor_position: mouse::Cursor,
-        viewport: &Rectangle,
-    ) {
-        self.widget.draw(
-            state,
-            renderer,
-            theme,
-            style,
-            layout,
-            cursor_position,
-            viewport,
-        )
-=======
         _state: &Tree,
         _renderer: &mut Renderer,
         _theme: &<Renderer as crate::Renderer>::Theme,
@@ -340,7 +314,6 @@
         self.widget.draw(
             _state, _renderer, _theme, _style, _layout, _cursor, _viewport,
         );
->>>>>>> 611ce160
     }
 }
 
@@ -543,11 +516,7 @@
         &self,
         _layout: Layout<'_>,
         _state: &Tree,
-<<<<<<< HEAD
-        _cursor_position: mouse::Cursor,
-=======
         _cursor_position: Cursor,
->>>>>>> 611ce160
     ) -> iced_accessibility::A11yTree {
         self.widget.a11y_nodes(_layout, _state, _cursor_position)
     }
