--- conflicted
+++ resolved
@@ -191,10 +191,7 @@
     fn draw(
         &mut self,
         handle: Self::Handle,
-<<<<<<< HEAD
-=======
         filter_method: FilterMethod,
->>>>>>> 611ce160
         bounds: Rectangle,
         border_radius: [f32; 4],
     );
