--- conflicted
+++ resolved
@@ -193,62 +193,7 @@
     fn default_font(&self) -> Self::Font;
 
     /// Returns the default size of [`Text`].
-<<<<<<< HEAD
-    fn default_size(&self) -> f32;
-
-    /// Measures the text in the given bounds and returns the minimum boundaries
-    /// that can fit the contents.
-    fn measure(
-        &self,
-        content: &str,
-        size: f32,
-        line_height: LineHeight,
-        font: Self::Font,
-        bounds: Size,
-        shaping: Shaping,
-    ) -> Size;
-
-    /// Measures the width of the text as if it were laid out in a single line.
-    fn measure_width(
-        &self,
-        content: &str,
-        size: f32,
-        font: Self::Font,
-        shaping: Shaping,
-    ) -> f32 {
-        let bounds = self.measure(
-            content,
-            size,
-            LineHeight::Absolute(Pixels(size)),
-            font,
-            Size::INFINITY,
-            shaping,
-        );
-
-        bounds.width
-    }
-
-    /// Tests whether the provided point is within the boundaries of text
-    /// laid out with the given parameters, returning information about
-    /// the nearest character.
-    ///
-    /// If `nearest_only` is true, the hit test does not consider whether the
-    /// the point is interior to any glyph bounds, returning only the character
-    /// with the nearest centeroid.
-    fn hit_test(
-        &self,
-        contents: &str,
-        size: f32,
-        line_height: LineHeight,
-        font: Self::Font,
-        bounds: Size,
-        shaping: Shaping,
-        point: Point,
-        nearest_only: bool,
-    ) -> Option<Hit>;
-=======
     fn default_size(&self) -> Pixels;
->>>>>>> 611ce160
 
     /// Loads a [`Self::Font`] from its bytes.
     fn load_font(&mut self, font: Cow<'static, [u8]>);
