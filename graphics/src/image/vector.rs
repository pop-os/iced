//! Vector image loading and caching
use crate::image::Storage;

use iced_native::svg;
use iced_native::Size;

use std::collections::{HashMap, HashSet};
use std::fs;

type Fill = Option<[u8; 4]>;

/// Entry in cache corresponding to an svg handle
pub enum Svg {
    /// Parsed svg
    Loaded(usvg::Tree),
    /// Svg not found or failed to parse
    NotFound,
}

impl Svg {
    /// Viewport width and height
    pub fn viewport_dimensions(&self) -> Size<u32> {
        match self {
            Svg::Loaded(tree) => {
                let size = tree.svg_node().size;

                Size::new(size.width() as u32, size.height() as u32)
            }
            Svg::NotFound => Size::new(1, 1),
        }
    }
}

/// Caches svg vector and raster data
#[derive(Debug)]
pub struct Cache<T: Storage> {
    svgs: HashMap<u64, Svg>,
<<<<<<< HEAD
    rasterized: HashMap<(u64, u32, u32, Option<[u8; 4]>), T::Entry>,
    svg_hits: HashSet<u64>,
    rasterized_hits: HashSet<(u64, u32, u32, Option<[u8; 4]>)>,
=======
    rasterized: HashMap<(u64, u32, u32, Fill), T::Entry>,
    svg_hits: HashSet<u64>,
    rasterized_hits: HashSet<(u64, u32, u32, Fill)>,
>>>>>>> 1a84c151
}

impl<T: Storage> Cache<T> {
    /// Load svg
    pub fn load(&mut self, handle: &svg::Handle) -> &Svg {
        if self.svgs.contains_key(&handle.id()) {
            return self.svgs.get(&handle.id()).unwrap();
        }

        let svg = match handle.data() {
            svg::Data::Path(path) => {
                let tree = fs::read_to_string(path).ok().and_then(|contents| {
                    usvg::Tree::from_str(
                        &contents,
                        &usvg::Options::default().to_ref(),
                    )
                    .ok()
                });

                tree.map(Svg::Loaded).unwrap_or(Svg::NotFound)
            }
            svg::Data::Bytes(bytes) => {
                match usvg::Tree::from_data(
                    bytes,
                    &usvg::Options::default().to_ref(),
                ) {
                    Ok(tree) => Svg::Loaded(tree),
                    Err(_) => Svg::NotFound,
                }
            }
        };

        let _ = self.svgs.insert(handle.id(), svg);
        self.svgs.get(&handle.id()).unwrap()
    }

    /// Load svg and upload raster data
    pub fn upload(
        &mut self,
        handle: &svg::Handle,
        [width, height]: [f32; 2],
        scale: f32,
        state: &mut T::State<'_>,
        storage: &mut T,
    ) -> Option<&T::Entry> {
        let id = handle.id();

        let (width, height) = (
            (scale * width).ceil() as u32,
            (scale * height).ceil() as u32,
        );

<<<<<<< HEAD
        let fill = handle.appearance().fill.map(crate::Color::into_rgba8);
=======
        let appearance = handle.appearance();
        let fill = appearance.fill.map(crate::Color::into_rgba8);
>>>>>>> 1a84c151

        // TODO: Optimize!
        // We currently rerasterize the SVG when its size changes. This is slow
        // as heck. A GPU rasterizer like `pathfinder` may perform better.
        // It would be cool to be able to smooth resize the `svg` example.
        if self.rasterized.contains_key(&(id, width, height, fill)) {
            let _ = self.svg_hits.insert(id);
            let _ = self.rasterized_hits.insert((id, width, height, fill));

            return self.rasterized.get(&(id, width, height, fill));
        }

        match self.load(handle) {
            Svg::Loaded(tree) => {
                if width == 0 || height == 0 {
                    return None;
                }

                // TODO: Optimize!
                // We currently rerasterize the SVG when its size changes. This is slow
                // as heck. A GPU rasterizer like `pathfinder` may perform better.
                // It would be cool to be able to smooth resize the `svg` example.
                let mut img = tiny_skia::Pixmap::new(width, height)?;

                resvg::render(
                    tree,
                    if width > height {
                        usvg::FitTo::Width(width)
                    } else {
                        usvg::FitTo::Height(height)
                    },
                    img.as_mut(),
                )?;

                let mut rgba = img.take();

                if let Some(color) = fill {
                    rgba.chunks_exact_mut(4).for_each(|rgba| {
                        if rgba[3] > 0 {
                            rgba[0] = color[0];
                            rgba[1] = color[1];
                            rgba[2] = color[2];
                        }
                    });
                }

                let allocation = storage.upload(width, height, &rgba, state)?;
                log::debug!("allocating {} {}x{}", id, width, height);

                let _ = self.svg_hits.insert(id);
                let _ = self.rasterized_hits.insert((id, width, height, fill));
                let _ = self
                    .rasterized
                    .insert((id, width, height, fill), allocation);

                self.rasterized.get(&(id, width, height, fill))
            }
            Svg::NotFound => None,
        }
    }

    /// Load svg and upload raster data
    pub fn trim(&mut self, storage: &mut T, state: &mut T::State<'_>) {
        let svg_hits = &self.svg_hits;
        let rasterized_hits = &self.rasterized_hits;

        self.svgs.retain(|k, _| svg_hits.contains(k));
        self.rasterized.retain(|k, entry| {
            let retain = rasterized_hits.contains(k);

            if !retain {
                storage.remove(entry, state);
            }

            retain
        });
        self.svg_hits.clear();
        self.rasterized_hits.clear();
    }
}

impl<T: Storage> Default for Cache<T> {
    fn default() -> Self {
        Self {
            svgs: HashMap::new(),
            rasterized: HashMap::new(),
            svg_hits: HashSet::new(),
            rasterized_hits: HashSet::new(),
        }
    }
}

impl std::fmt::Debug for Svg {
    fn fmt(&self, f: &mut std::fmt::Formatter<'_>) -> std::fmt::Result {
        match self {
            Svg::Loaded(_) => write!(f, "Svg::Loaded"),
            Svg::NotFound => write!(f, "Svg::NotFound"),
        }
    }
}<|MERGE_RESOLUTION|>--- conflicted
+++ resolved
@@ -35,15 +35,9 @@
 #[derive(Debug)]
 pub struct Cache<T: Storage> {
     svgs: HashMap<u64, Svg>,
-<<<<<<< HEAD
-    rasterized: HashMap<(u64, u32, u32, Option<[u8; 4]>), T::Entry>,
-    svg_hits: HashSet<u64>,
-    rasterized_hits: HashSet<(u64, u32, u32, Option<[u8; 4]>)>,
-=======
     rasterized: HashMap<(u64, u32, u32, Fill), T::Entry>,
     svg_hits: HashSet<u64>,
     rasterized_hits: HashSet<(u64, u32, u32, Fill)>,
->>>>>>> 1a84c151
 }
 
 impl<T: Storage> Cache<T> {
@@ -96,12 +90,8 @@
             (scale * height).ceil() as u32,
         );
 
-<<<<<<< HEAD
-        let fill = handle.appearance().fill.map(crate::Color::into_rgba8);
-=======
         let appearance = handle.appearance();
         let fill = appearance.fill.map(crate::Color::into_rgba8);
->>>>>>> 1a84c151
 
         // TODO: Optimize!
         // We currently rerasterize the SVG when its size changes. This is slow
