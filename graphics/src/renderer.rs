--- conflicted
+++ resolved
@@ -18,11 +18,8 @@
 #[derive(Debug)]
 pub struct Renderer<B: Backend, Theme> {
     backend: B,
-<<<<<<< HEAD
-=======
     default_font: Font,
     default_text_size: Pixels,
->>>>>>> 611ce160
     primitives: Vec<Primitive<B::Primitive>>,
     theme: PhantomData<Theme>,
 }
@@ -61,7 +58,6 @@
     ) -> O {
         f(&mut self.backend, &self.primitives)
     }
-<<<<<<< HEAD
 
     /// Starts recording a new layer.
     pub fn start_layer(&mut self) -> Vec<Primitive<B::Primitive>> {
@@ -94,54 +90,6 @@
 
         self.primitives
             .push(Primitive::group(layer).translate(translation));
-    }
-}
-
-impl<B: Backend, T> iced_core::Renderer for Renderer<B, T> {
-    type Theme = T;
-=======
-
-    /// Starts recording a new layer.
-    pub fn start_layer(&mut self) -> Vec<Primitive<B::Primitive>> {
-        std::mem::take(&mut self.primitives)
-    }
->>>>>>> 611ce160
-
-    /// Ends the recording of a layer.
-    pub fn end_layer(
-        &mut self,
-<<<<<<< HEAD
-        element: &Element<'_, Message, Self>,
-        limits: &layout::Limits,
-    ) -> layout::Node {
-        self.backend.trim_measurements();
-
-        element.as_widget().layout(self, limits)
-=======
-        primitives: Vec<Primitive<B::Primitive>>,
-        bounds: Rectangle,
-    ) {
-        let layer = std::mem::replace(&mut self.primitives, primitives);
-
-        self.primitives.push(Primitive::group(layer).clip(bounds));
-    }
-
-    /// Starts recording a translation.
-    pub fn start_translation(&mut self) -> Vec<Primitive<B::Primitive>> {
-        std::mem::take(&mut self.primitives)
-    }
-
-    /// Ends the recording of a translation.
-    pub fn end_translation(
-        &mut self,
-        primitives: Vec<Primitive<B::Primitive>>,
-        translation: Vector,
-    ) {
-        let layer = std::mem::replace(&mut self.primitives, primitives);
-
-        self.primitives
-            .push(Primitive::group(layer).translate(translation));
->>>>>>> 611ce160
     }
 }
 
@@ -201,61 +149,11 @@
     const ARROW_DOWN_ICON: char = '\u{e800}';
 
     fn default_font(&self) -> Self::Font {
-<<<<<<< HEAD
-        self.backend().default_font()
-    }
-
-    fn default_size(&self) -> f32 {
-        self.backend().default_size()
-    }
-
-    fn measure(
-        &self,
-        content: &str,
-        size: f32,
-        line_height: text::LineHeight,
-        font: Font,
-        bounds: Size,
-        shaping: text::Shaping,
-    ) -> Size {
-        self.backend().measure(
-            content,
-            size,
-            line_height,
-            font,
-            bounds,
-            shaping,
-        )
-    }
-
-    fn hit_test(
-        &self,
-        content: &str,
-        size: f32,
-        line_height: text::LineHeight,
-        font: Font,
-        bounds: Size,
-        shaping: text::Shaping,
-        point: Point,
-        nearest_only: bool,
-    ) -> Option<text::Hit> {
-        self.backend().hit_test(
-            content,
-            size,
-            line_height,
-            font,
-            bounds,
-            shaping,
-            point,
-            nearest_only,
-        )
-=======
         self.default_font
     }
 
     fn default_size(&self) -> Pixels {
         self.default_text_size
->>>>>>> 611ce160
     }
 
     fn load_font(&mut self, bytes: Cow<'static, [u8]>) {
@@ -331,25 +229,16 @@
     fn draw(
         &mut self,
         handle: image::Handle,
-<<<<<<< HEAD
-=======
         filter_method: image::FilterMethod,
->>>>>>> 611ce160
         bounds: Rectangle,
         border_radius: [f32; 4],
     ) {
         self.primitives.push(Primitive::Image {
             handle,
-<<<<<<< HEAD
-            bounds,
-            border_radius,
-        })
-=======
             filter_method,
             bounds,
             border_radius,
         });
->>>>>>> 611ce160
     }
 }
 
@@ -371,10 +260,6 @@
             handle,
             color,
             bounds,
-<<<<<<< HEAD
-        })
-=======
-        });
->>>>>>> 611ce160
+        });
     }
 }