//! Display vector graphics in your application.
use crate::layout;
use crate::renderer;
use crate::svg;
use crate::widget::Tree;
use crate::{
    ContentFit, Element, Layout, Length, Point, Rectangle, Size, Vector, Widget,
};

use std::path::PathBuf;

pub use svg::{Handle, StyleSheet};

/// A vector graphics image.
///
/// An [`Svg`] image resizes smoothly without losing any quality.
///
/// [`Svg`] images can have a considerable rendering cost when resized,
/// specially when they are complex.
#[derive(Clone)]
#[allow(missing_debug_implementations)]
pub struct Svg<Renderer>
where
    Renderer: svg::Renderer,
    Renderer::Theme: StyleSheet,
{
    handle: Handle,
    width: Length,
    height: Length,
    content_fit: ContentFit,
    style: <Renderer::Theme as StyleSheet>::Style,
}

impl<Renderer> Svg<Renderer>
where
    Renderer: svg::Renderer,
    Renderer::Theme: StyleSheet,
{
    /// Creates a new [`Svg`] from the given [`Handle`].
    pub fn new(handle: impl Into<Handle>) -> Self {
        Svg {
            handle: handle.into(),
            width: Length::Fill,
            height: Length::Shrink,
            content_fit: ContentFit::Contain,
            style: Default::default(),
        }
    }

    /// Creates a new [`Svg`] that will display the contents of the file at the
    /// provided path.
    #[must_use]
    pub fn from_path(path: impl Into<PathBuf>) -> Self {
        Self::new(Handle::from_path(path))
    }

    /// Sets the width of the [`Svg`].
    #[must_use]
    pub fn width(mut self, width: Length) -> Self {
        self.width = width;
        self
    }

    /// Sets the height of the [`Svg`].
    #[must_use]
    pub fn height(mut self, height: Length) -> Self {
        self.height = height;
        self
    }

    /// Sets the [`ContentFit`] of the [`Svg`].
    ///
    /// Defaults to [`ContentFit::Contain`]
    #[must_use]
    pub fn content_fit(self, content_fit: ContentFit) -> Self {
        Self {
            content_fit,
            ..self
        }
    }

    /// Sets the style variant of this [`Svg`].
<<<<<<< HEAD
=======
    #[must_use]
>>>>>>> 1a84c151
    pub fn style(
        mut self,
        style: <Renderer::Theme as StyleSheet>::Style,
    ) -> Self {
        self.style = style;
        self
    }
}

impl<Message, Renderer> Widget<Message, Renderer> for Svg<Renderer>
where
    Renderer: svg::Renderer,
    Renderer::Theme: iced_style::svg::StyleSheet,
{
    fn width(&self) -> Length {
        self.width
    }

    fn height(&self) -> Length {
        self.height
    }

    fn layout(
        &self,
        renderer: &Renderer,
        limits: &layout::Limits,
    ) -> layout::Node {
        // The raw w/h of the underlying image
        let Size { width, height } = renderer.dimensions(&self.handle);
        let image_size = Size::new(width as f32, height as f32);

        // The size to be available to the widget prior to `Shrink`ing
        let raw_size = limits
            .width(self.width)
            .height(self.height)
            .resolve(image_size);

        // The uncropped size of the image when fit to the bounds above
        let full_size = self.content_fit.fit(image_size, raw_size);

        // Shrink the widget to fit the resized image, if requested
        let final_size = Size {
            width: match self.width {
                Length::Shrink => f32::min(raw_size.width, full_size.width),
                _ => raw_size.width,
            },
            height: match self.height {
                Length::Shrink => f32::min(raw_size.height, full_size.height),
                _ => raw_size.height,
            },
        };

        layout::Node::new(final_size)
    }

    fn draw(
        &self,
        _state: &Tree,
        renderer: &mut Renderer,
        theme: &Renderer::Theme,
        _style: &renderer::Style,
        layout: Layout<'_>,
        _cursor_position: Point,
        _viewport: &Rectangle,
    ) {
        let mut handle = self.handle.clone();
        handle.set_appearance(theme.appearance(self.style));

        let Size { width, height } = renderer.dimensions(&self.handle);
        let image_size = Size::new(width as f32, height as f32);

        let bounds = layout.bounds();
        let adjusted_fit = self.content_fit.fit(image_size, bounds.size());

        let render = |renderer: &mut Renderer| {
            let offset = Vector::new(
                (bounds.width - adjusted_fit.width).max(0.0) / 2.0,
                (bounds.height - adjusted_fit.height).max(0.0) / 2.0,
            );

            let drawing_bounds = Rectangle {
                width: adjusted_fit.width,
                height: adjusted_fit.height,
                ..bounds
            };

            renderer.draw(handle, drawing_bounds + offset);
        };

        if adjusted_fit.width > bounds.width
            || adjusted_fit.height > bounds.height
        {
            renderer.with_layer(bounds, render);
        } else {
            render(renderer);
        }
    }
}

impl<'a, Message, Renderer> From<Svg<Renderer>>
    for Element<'a, Message, Renderer>
where
    Renderer: svg::Renderer + 'a,
    Renderer::Theme: iced_style::svg::StyleSheet,
{
    fn from(icon: Svg<Renderer>) -> Element<'a, Message, Renderer> {
        Element::new(icon)
    }
}<|MERGE_RESOLUTION|>--- conflicted
+++ resolved
@@ -80,10 +80,7 @@
     }
 
     /// Sets the style variant of this [`Svg`].
-<<<<<<< HEAD
-=======
     #[must_use]
->>>>>>> 1a84c151
     pub fn style(
         mut self,
         style: <Renderer::Theme as StyleSheet>::Style,
