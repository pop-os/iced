//! Build and show dropdown menus.
use crate::container::{self, Container};
use crate::core::alignment;
use crate::core::event::{self, Event};
use crate::core::layout::{self, Layout};
use crate::core::mouse;
use crate::core::overlay;
use crate::core::renderer;
use crate::core::text::{self, Text};
use crate::core::touch;
use crate::core::widget::Tree;
use crate::core::{
    Clipboard, Color, Length, Padding, Pixels, Point, Rectangle, Size, Vector,
};
use crate::core::{Element, Shell, Widget};
use crate::scrollable::{self, Scrollable};

pub use iced_style::menu::{Appearance, StyleSheet};

/// A list of selectable options.
#[allow(missing_debug_implementations)]
pub struct Menu<'a, T, Message, Renderer = crate::Renderer>
where
    Renderer: text::Renderer,
    Renderer::Theme: StyleSheet,
{
    state: &'a mut State,
    options: &'a [T],
    hovered_option: &'a mut Option<usize>,
    on_selected: Box<dyn FnMut(T) -> Message + 'a>,
    on_option_hovered: Option<&'a dyn Fn(T) -> Message>,
    width: f32,
    padding: Padding,
    text_size: Option<Pixels>,
    text_line_height: text::LineHeight,
    text_shaping: text::Shaping,
    font: Option<Renderer::Font>,
    style: <Renderer::Theme as StyleSheet>::Style,
}

impl<'a, T, Message, Renderer> Menu<'a, T, Message, Renderer>
where
    T: ToString + Clone,
    Message: 'a,
    Renderer: text::Renderer + 'a,
    Renderer::Theme:
        StyleSheet + container::StyleSheet + scrollable::StyleSheet,
{
    /// Creates a new [`Menu`] with the given [`State`], a list of options, and
    /// the message to produced when an option is selected.
    pub fn new(
        state: &'a mut State,
        options: &'a [T],
        hovered_option: &'a mut Option<usize>,
        on_selected: impl FnMut(T) -> Message + 'a,
        on_option_hovered: Option<&'a dyn Fn(T) -> Message>,
    ) -> Self {
        Menu {
            state,
            options,
            hovered_option,
            on_selected: Box::new(on_selected),
            on_option_hovered,
            width: 0.0,
            padding: Padding::ZERO,
            text_size: None,
            text_line_height: text::LineHeight::default(),
            text_shaping: text::Shaping::Advanced,
            font: None,
            style: Default::default(),
        }
    }

    /// Sets the width of the [`Menu`].
    pub fn width(mut self, width: f32) -> Self {
        self.width = width;
        self
    }

    /// Sets the [`Padding`] of the [`Menu`].
    pub fn padding<P: Into<Padding>>(mut self, padding: P) -> Self {
        self.padding = padding.into();
        self
    }

    /// Sets the text size of the [`Menu`].
    pub fn text_size(mut self, text_size: impl Into<Pixels>) -> Self {
        self.text_size = Some(text_size.into());
        self
    }

    /// Sets the text [`text::LineHeight`] of the [`Menu`].
    pub fn text_line_height(
        mut self,
        line_height: impl Into<text::LineHeight>,
    ) -> Self {
        self.text_line_height = line_height.into();
        self
    }

    /// Sets the [`text::Shaping`] strategy of the [`Menu`].
    pub fn text_shaping(mut self, shaping: text::Shaping) -> Self {
        self.text_shaping = shaping;
        self
    }

    /// Sets the font of the [`Menu`].
    pub fn font(mut self, font: impl Into<Renderer::Font>) -> Self {
        self.font = Some(font.into());
        self
    }

    /// Sets the style of the [`Menu`].
    pub fn style(
        mut self,
        style: impl Into<<Renderer::Theme as StyleSheet>::Style>,
    ) -> Self {
        self.style = style.into();
        self
    }

    /// Turns the [`Menu`] into an overlay [`Element`] at the given target
    /// position.
    ///
    /// The `target_height` will be used to display the menu either on top
    /// of the target or under it, depending on the screen position and the
    /// dimensions of the [`Menu`].
    pub fn overlay(
        self,
        position: Point,
        target_height: f32,
    ) -> overlay::Element<'a, Message, Renderer> {
        overlay::Element::new(
            position,
            Box::new(Overlay::new(self, target_height)),
        )
    }
}

/// The local state of a [`Menu`].
#[derive(Debug)]
pub struct State {
    tree: Tree,
}

impl State {
    /// Creates a new [`State`] for a [`Menu`].
    pub fn new() -> Self {
        Self {
            tree: Tree::empty(),
        }
    }
}

impl Default for State {
    fn default() -> Self {
        Self::new()
    }
}

struct Overlay<'a, Message, Renderer>
where
    Renderer: crate::core::Renderer,
    Renderer::Theme: StyleSheet + container::StyleSheet,
{
    state: &'a mut Tree,
    container: Container<'a, Message, Renderer>,
    width: f32,
    target_height: f32,
    style: <Renderer::Theme as StyleSheet>::Style,
}

impl<'a, Message, Renderer> Overlay<'a, Message, Renderer>
where
    Message: 'a,
    Renderer: 'a,
    Renderer: text::Renderer,
    Renderer::Theme:
        StyleSheet + container::StyleSheet + scrollable::StyleSheet,
{
    pub fn new<T>(
        menu: Menu<'a, T, Message, Renderer>,
        target_height: f32,
    ) -> Self
    where
        T: Clone + ToString,
    {
        let Menu {
            state,
            options,
            hovered_option,
            on_selected,
            on_option_hovered,
            width,
            padding,
            font,
            text_size,
            text_line_height,
            text_shaping,
            style,
        } = menu;

        let mut container = Container::new(Scrollable::new(List {
            options,
            hovered_option,
            on_selected,
            on_option_hovered,
            font,
            text_size,
            text_line_height,
            text_shaping,
            padding,
            style: style.clone(),
        }));

        state.tree.diff(&mut container as &mut dyn Widget<_, _>);

        Self {
            state: &mut state.tree,
            container,
            width,
            target_height,
            style,
        }
    }
}

impl<'a, Message, Renderer> crate::core::Overlay<Message, Renderer>
    for Overlay<'a, Message, Renderer>
where
    Renderer: text::Renderer,
    Renderer::Theme: StyleSheet + container::StyleSheet,
{
    fn layout(
        &mut self,
        renderer: &Renderer,
        bounds: Size,
        position: Point,
        _translation: Vector,
    ) -> layout::Node {
        let space_below = bounds.height - (position.y + self.target_height);
        let space_above = position.y;

        let limits = layout::Limits::new(
            Size::ZERO,
            Size::new(
                bounds.width - position.x,
                if space_below > space_above {
                    space_below
                } else {
                    space_above
                },
            ),
        )
        .width(self.width);

        let mut node = self.container.layout(self.state, renderer, &limits);

        node.move_to(if space_below > space_above {
            position + Vector::new(0.0, self.target_height)
        } else {
            position - Vector::new(0.0, node.size().height)
        });

        node
    }

    fn on_event(
        &mut self,
        event: Event,
        layout: Layout<'_>,
        cursor: mouse::Cursor,
        renderer: &Renderer,
        clipboard: &mut dyn Clipboard,
        shell: &mut Shell<'_, Message>,
    ) -> event::Status {
        let bounds = layout.bounds();

        self.container.on_event(
            self.state, event, layout, cursor, renderer, clipboard, shell,
            &bounds,
        )
    }

    fn mouse_interaction(
        &self,
        layout: Layout<'_>,
        cursor: mouse::Cursor,
        viewport: &Rectangle,
        renderer: &Renderer,
    ) -> mouse::Interaction {
        self.container
            .mouse_interaction(self.state, layout, cursor, viewport, renderer)
    }

    fn draw(
        &self,
        renderer: &mut Renderer,
        theme: &Renderer::Theme,
        style: &renderer::Style,
        layout: Layout<'_>,
        cursor: mouse::Cursor,
    ) {
        let appearance = theme.appearance(&self.style);
        let bounds = layout.bounds();

        renderer.fill_quad(
            renderer::Quad {
                bounds,
                border_color: appearance.border_color,
                border_width: appearance.border_width,
                border_radius: appearance.border_radius,
            },
            appearance.background,
        );

        self.container
            .draw(self.state, renderer, theme, style, layout, cursor, &bounds);
    }
}

struct List<'a, T, Message, Renderer>
where
    Renderer: text::Renderer,
    Renderer::Theme: StyleSheet,
{
    options: &'a [T],
    hovered_option: &'a mut Option<usize>,
    on_selected: Box<dyn FnMut(T) -> Message + 'a>,
    on_option_hovered: Option<&'a dyn Fn(T) -> Message>,
    padding: Padding,
    text_size: Option<Pixels>,
    text_line_height: text::LineHeight,
    text_shaping: text::Shaping,
    font: Option<Renderer::Font>,
    style: <Renderer::Theme as StyleSheet>::Style,
}

impl<'a, T, Message, Renderer> Widget<Message, Renderer>
    for List<'a, T, Message, Renderer>
where
    T: Clone + ToString,
    Renderer: text::Renderer,
    Renderer::Theme: StyleSheet,
{
    fn width(&self) -> Length {
        Length::Fill
    }

    fn height(&self) -> Length {
        Length::Shrink
    }

    fn layout(
        &self,
        _tree: &mut Tree,
        renderer: &Renderer,
        limits: &layout::Limits,
    ) -> layout::Node {
        use std::f32;

        let limits = limits.width(Length::Fill).height(Length::Shrink);
        let text_size =
            self.text_size.unwrap_or_else(|| renderer.default_size());

        let text_line_height = self.text_line_height.to_absolute(text_size);

        let size = {
            let intrinsic = Size::new(
                0.0,
                (f32::from(text_line_height) + self.padding.vertical())
                    * self.options.len() as f32,
            );

            limits.resolve(intrinsic)
        };

        layout::Node::new(size)
    }

    fn on_event(
        &mut self,
        _state: &mut Tree,
        event: Event,
        layout: Layout<'_>,
        cursor: mouse::Cursor,
        renderer: &Renderer,
        _clipboard: &mut dyn Clipboard,
        shell: &mut Shell<'_, Message>,
        _viewport: &Rectangle,
    ) -> event::Status {
        match event {
            Event::Mouse(mouse::Event::ButtonPressed(mouse::Button::Left)) => {
                if cursor.is_over(layout.bounds()) {
                    if let Some(index) = *self.hovered_option {
                        if let Some(option) = self.options.get(index) {
                            shell.publish((self.on_selected)(option.clone()));
                            return event::Status::Captured;
                        }
                    }
                }
            }
            Event::Mouse(mouse::Event::CursorMoved { .. }) => {
                if let Some(cursor_position) =
                    cursor.position_in(layout.bounds())
                {
                    let text_size = self
                        .text_size
                        .unwrap_or_else(|| renderer.default_size());

                    let option_height =
                        f32::from(self.text_line_height.to_absolute(text_size))
                            + self.padding.vertical();

                    let new_hovered_option =
                        (cursor_position.y / option_height) as usize;

                    if let Some(on_option_hovered) = self.on_option_hovered {
                        if *self.hovered_option != Some(new_hovered_option) {
                            if let Some(option) =
                                self.options.get(new_hovered_option)
                            {
                                shell
                                    .publish(on_option_hovered(option.clone()));
                            }
                        }
                    }

<<<<<<< HEAD
                    let new_hovered_option =
                        (cursor_position.y / option_height) as usize;

                    if let Some(on_option_hovered) = self.on_option_hovered {
                        if *self.hovered_option != Some(new_hovered_option) {
                            if let Some(option) =
                                self.options.get(new_hovered_option)
                            {
                                shell
                                    .publish(on_option_hovered(option.clone()));
                            }
                        }
                    }

=======
>>>>>>> 611ce160
                    *self.hovered_option = Some(new_hovered_option);
                }
            }
            Event::Touch(touch::Event::FingerPressed { .. }) => {
                if let Some(cursor_position) =
                    cursor.position_in(layout.bounds())
                {
                    let text_size = self
                        .text_size
                        .unwrap_or_else(|| renderer.default_size());

                    let option_height =
                        f32::from(self.text_line_height.to_absolute(text_size))
                            + self.padding.vertical();

                    *self.hovered_option =
                        Some((cursor_position.y / option_height) as usize);

                    if let Some(index) = *self.hovered_option {
                        if let Some(option) = self.options.get(index) {
                            shell.publish((self.on_selected)(option.clone()));
                            return event::Status::Captured;
                        }
                    }
                }
            }
            _ => {}
        }

        event::Status::Ignored
    }

    fn mouse_interaction(
        &self,
        _state: &Tree,
        layout: Layout<'_>,
        cursor: mouse::Cursor,
        _viewport: &Rectangle,
        _renderer: &Renderer,
    ) -> mouse::Interaction {
        let is_mouse_over = cursor.is_over(layout.bounds());

        if is_mouse_over {
            mouse::Interaction::Pointer
        } else {
            mouse::Interaction::default()
        }
    }

    fn draw(
        &self,
        _state: &Tree,
        renderer: &mut Renderer,
        theme: &Renderer::Theme,
        _style: &renderer::Style,
        layout: Layout<'_>,
        _cursor: mouse::Cursor,
        viewport: &Rectangle,
    ) {
        let appearance = theme.appearance(&self.style);
        let bounds = layout.bounds();

        let text_size =
            self.text_size.unwrap_or_else(|| renderer.default_size());
        let option_height =
            f32::from(self.text_line_height.to_absolute(text_size))
                + self.padding.vertical();

        let offset = viewport.y - bounds.y;
        let start = (offset / option_height) as usize;
        let end = ((offset + viewport.height) / option_height).ceil() as usize;

        let visible_options = &self.options[start..end.min(self.options.len())];

        for (i, option) in visible_options.iter().enumerate() {
            let i = start + i;
            let is_selected = *self.hovered_option == Some(i);

            let bounds = Rectangle {
                x: bounds.x,
                y: bounds.y + (option_height * i as f32),
                width: bounds.width,
                height: option_height,
            };

            if is_selected {
                renderer.fill_quad(
                    renderer::Quad {
                        bounds: Rectangle {
                            x: bounds.x + appearance.border_width,
                            width: bounds.width - appearance.border_width * 2.0,
                            ..bounds
                        },
                        border_color: Color::TRANSPARENT,
                        border_width: 0.0,
                        border_radius: appearance.border_radius,
                    },
                    appearance.selected_background,
                );
            }

            renderer.fill_text(
                Text {
                    content: &option.to_string(),
                    bounds: Size::new(f32::INFINITY, bounds.height),
                    size: text_size,
                    line_height: self.text_line_height,
                    font: self.font.unwrap_or_else(|| renderer.default_font()),
                    horizontal_alignment: alignment::Horizontal::Left,
                    vertical_alignment: alignment::Vertical::Center,
                    shaping: self.text_shaping,
                },
                Point::new(bounds.x + self.padding.left, bounds.center_y()),
                if is_selected {
                    appearance.selected_text_color
                } else {
                    appearance.text_color
                },
                *viewport,
            );
        }
    }
}

impl<'a, T, Message, Renderer> From<List<'a, T, Message, Renderer>>
    for Element<'a, Message, Renderer>
where
    T: ToString + Clone,
    Message: 'a,
    Renderer: 'a + text::Renderer,
    Renderer::Theme: StyleSheet,
{
    fn from(list: List<'a, T, Message, Renderer>) -> Self {
        Element::new(list)
    }
}<|MERGE_RESOLUTION|>--- conflicted
+++ resolved
@@ -426,23 +426,6 @@
                         }
                     }
 
-<<<<<<< HEAD
-                    let new_hovered_option =
-                        (cursor_position.y / option_height) as usize;
-
-                    if let Some(on_option_hovered) = self.on_option_hovered {
-                        if *self.hovered_option != Some(new_hovered_option) {
-                            if let Some(option) =
-                                self.options.get(new_hovered_option)
-                            {
-                                shell
-                                    .publish(on_option_hovered(option.clone()));
-                            }
-                        }
-                    }
-
-=======
->>>>>>> 611ce160
                     *self.hovered_option = Some(new_hovered_option);
                 }
             }
