--- conflicted
+++ resolved
@@ -14,17 +14,10 @@
 
 use std::hash::Hash;
 
-<<<<<<< HEAD
+pub use image::{FilterMethod, Handle};
+
 #[cfg(feature = "a11y")]
 use std::borrow::Cow;
-
-pub use image::Handle;
-=======
-pub use image::{FilterMethod, Handle};
-
-#[cfg(feature = "a11y")]
-use std::borrow::Cow;
->>>>>>> 611ce160
 
 /// Creates a new [`Viewer`] with the given image `Handle`.
 pub fn viewer<Handle>(handle: Handle) -> Viewer<Handle> {
@@ -55,10 +48,7 @@
     width: Length,
     height: Length,
     content_fit: ContentFit,
-<<<<<<< HEAD
-=======
     filter_method: FilterMethod,
->>>>>>> 611ce160
     border_radius: [f32; 4],
     phantom_data: std::marker::PhantomData<&'a ()>,
 }
@@ -78,10 +68,7 @@
             width: Length::Shrink,
             height: Length::Shrink,
             content_fit: ContentFit::Contain,
-<<<<<<< HEAD
-=======
             filter_method: FilterMethod::default(),
->>>>>>> 611ce160
             border_radius: [0.0; 4],
             phantom_data: std::marker::PhantomData,
         }
@@ -198,11 +185,7 @@
     width: Length,
     height: Length,
     content_fit: ContentFit,
-<<<<<<< HEAD
-    border_radius: [f32; 4],
-=======
     _border_radius: [f32; 4],
->>>>>>> 611ce160
 ) -> layout::Node
 where
     Renderer: image::Renderer<Handle = Handle>,
@@ -241,10 +224,7 @@
     layout: Layout<'_>,
     handle: &Handle,
     content_fit: ContentFit,
-<<<<<<< HEAD
-=======
     filter_method: FilterMethod,
->>>>>>> 611ce160
     border_radius: [f32; 4],
 ) where
     Renderer: image::Renderer<Handle = Handle>,
@@ -268,16 +248,12 @@
             ..bounds
         };
 
-<<<<<<< HEAD
-        renderer.draw(handle.clone(), drawing_bounds + offset, border_radius);
-=======
         renderer.draw(
             handle.clone(),
             filter_method,
             drawing_bounds + offset,
             border_radius,
         );
->>>>>>> 611ce160
     };
 
     if adjusted_fit.width > bounds.width || adjusted_fit.height > bounds.height
@@ -334,14 +310,9 @@
             layout,
             &self.handle,
             self.content_fit,
-<<<<<<< HEAD
-            self.border_radius,
-        )
-=======
             self.filter_method,
             self.border_radius,
         );
->>>>>>> 611ce160
     }
 
     #[cfg(feature = "a11y")]
@@ -349,11 +320,7 @@
         &self,
         layout: Layout<'_>,
         _state: &Tree,
-<<<<<<< HEAD
-        _cursor_position: mouse::Cursor,
-=======
         _cursor: mouse::Cursor,
->>>>>>> 611ce160
     ) -> iced_accessibility::A11yTree {
         use iced_accessibility::{
             accesskit::{NodeBuilder, NodeId, Rect, Role},
