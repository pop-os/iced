--- conflicted
+++ resolved
@@ -285,11 +285,7 @@
             .map(|position| overlay::Element::new(position, Box::new(overlay)))
     }
 
-<<<<<<< HEAD
-    fn set_id(&mut self, _id: crate::core::id::Id) {
-=======
     fn set_id(&mut self, _id: iced_runtime::core::id::Id) {
->>>>>>> 611ce160
         if let Some(e) = self.element.borrow_mut().as_mut() {
             if let Some(e) = e.borrow_mut().as_mut() {
                 e.as_widget_mut().set_id(_id);
@@ -297,11 +293,7 @@
         }
     }
 
-<<<<<<< HEAD
-    fn id(&self) -> Option<crate::core::id::Id> {
-=======
     fn id(&self) -> Option<iced_runtime::core::id::Id> {
->>>>>>> 611ce160
         if let Some(e) = self.element.borrow().as_ref() {
             if let Some(e) = e.borrow().as_ref() {
                 return e.as_widget().id();
@@ -364,11 +356,7 @@
         translation: Vector,
     ) -> layout::Node {
         self.with_overlay_maybe(|overlay| {
-<<<<<<< HEAD
-            overlay.layout(renderer, bounds, position)
-=======
             overlay.layout(renderer, bounds, position, translation)
->>>>>>> 611ce160
         })
         .unwrap_or_default()
     }
