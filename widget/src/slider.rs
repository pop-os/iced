--- conflicted
+++ resolved
@@ -332,11 +332,7 @@
         &self,
         layout: Layout<'_>,
         _state: &Tree,
-<<<<<<< HEAD
-        cursor_position: mouse::Cursor,
-=======
         cursor: mouse::Cursor,
->>>>>>> 611ce160
     ) -> iced_accessibility::A11yTree {
         use iced_accessibility::{
             accesskit::{NodeBuilder, NodeId, Rect, Role},
@@ -344,11 +340,7 @@
         };
 
         let bounds = layout.bounds();
-<<<<<<< HEAD
-        let is_hovered = cursor_position.is_over(bounds);
-=======
         let is_hovered = cursor.is_over(bounds);
->>>>>>> 611ce160
         let Rectangle {
             x,
             y,
@@ -642,11 +634,7 @@
                 border_color: Color::TRANSPARENT,
             },
             if auto_angle {
-<<<<<<< HEAD
-                gradient.angle = Radians::from(Degrees(180.0));
-=======
                 gradient.angle = Radians::from(Degrees(90.0));
->>>>>>> 611ce160
                 gradient
             } else {
                 gradient
