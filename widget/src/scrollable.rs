//! Navigate an endless amount of content with a scrollbar.
use iced_runtime::core::widget::Id;
<<<<<<< HEAD
=======
#[cfg(feature = "a11y")]
>>>>>>> 611ce160
use std::borrow::Cow;

use crate::core::event::{self, Event};
use crate::core::keyboard;
use crate::core::layout;
use crate::core::mouse;
use crate::core::overlay;
use crate::core::renderer;
use crate::core::touch;
use crate::core::widget::operation::{self, Operation};
use crate::core::widget::tree::{self, Tree};
use crate::core::{
    id::Internal, Background, Clipboard, Color, Element, Layout, Length,
    Pixels, Point, Rectangle, Shell, Size, Vector, Widget,
};
use crate::runtime::Command;

pub use crate::style::scrollable::{Scrollbar, Scroller, StyleSheet};
use iced_renderer::core::widget::OperationOutputWrapper;
pub use operation::scrollable::{AbsoluteOffset, RelativeOffset};

/// A widget that can vertically display an infinite amount of content with a
/// scrollbar.
#[allow(missing_debug_implementations)]
pub struct Scrollable<'a, Message, Renderer = crate::Renderer>
where
    Renderer: crate::core::Renderer,
    Renderer::Theme: StyleSheet,
{
    id: Id,
    scrollbar_id: Id,
    #[cfg(feature = "a11y")]
    name: Option<Cow<'a, str>>,
    #[cfg(feature = "a11y")]
    description: Option<iced_accessibility::Description<'a>>,
    #[cfg(feature = "a11y")]
    label: Option<Vec<iced_accessibility::accesskit::NodeId>>,
    width: Length,
    height: Length,
    direction: Direction,
    content: Element<'a, Message, Renderer>,
    on_scroll: Option<Box<dyn Fn(Viewport) -> Message + 'a>>,
    style: <Renderer::Theme as StyleSheet>::Style,
}

impl<'a, Message, Renderer> Scrollable<'a, Message, Renderer>
where
    Renderer: crate::core::Renderer,
    Renderer::Theme: StyleSheet,
{
    /// Creates a new [`Scrollable`].
    pub fn new(content: impl Into<Element<'a, Message, Renderer>>) -> Self {
        Scrollable {
            id: Id::unique(),
            scrollbar_id: Id::unique(),
            #[cfg(feature = "a11y")]
            name: None,
            #[cfg(feature = "a11y")]
            description: None,
            #[cfg(feature = "a11y")]
            label: None,
            width: Length::Shrink,
            height: Length::Shrink,
<<<<<<< HEAD
            direction: Default::default(),
=======
            direction: Direction::default(),
>>>>>>> 611ce160
            content: content.into(),
            on_scroll: None,
            style: Default::default(),
        }
    }

    /// Sets the [`Id`] of the [`Scrollable`].
    pub fn id(mut self, id: Id) -> Self {
        self.id = id;
        self
    }

    /// Sets the width of the [`Scrollable`].
    pub fn width(mut self, width: impl Into<Length>) -> Self {
        self.width = width.into();
        self
    }

    /// Sets the height of the [`Scrollable`].
    pub fn height(mut self, height: impl Into<Length>) -> Self {
        self.height = height.into();
        self
    }

    /// Sets the [`Direction`] of the [`Scrollable`] .
    pub fn direction(mut self, direction: Direction) -> Self {
        self.direction = direction;
        self
    }
    /// Sets a function to call when the [`Scrollable`] is scrolled.
    ///
    /// The function takes the [`Viewport`] of the [`Scrollable`]
    pub fn on_scroll(mut self, f: impl Fn(Viewport) -> Message + 'a) -> Self {
        self.on_scroll = Some(Box::new(f));
        self
    }

    /// Sets the style of the [`Scrollable`] .
    pub fn style(
        mut self,
        style: impl Into<<Renderer::Theme as StyleSheet>::Style>,
    ) -> Self {
        self.style = style.into();
        self
    }

    #[cfg(feature = "a11y")]
    /// Sets the name of the [`Button`].
    pub fn name(mut self, name: impl Into<Cow<'a, str>>) -> Self {
        self.name = Some(name.into());
        self
    }

    #[cfg(feature = "a11y")]
    /// Sets the description of the [`Button`].
    pub fn description_widget(
        mut self,
        description: &impl iced_accessibility::Describes,
    ) -> Self {
        self.description = Some(iced_accessibility::Description::Id(
            description.description(),
        ));
        self
    }

    #[cfg(feature = "a11y")]
    /// Sets the description of the [`Button`].
    pub fn description(mut self, description: impl Into<Cow<'a, str>>) -> Self {
        self.description =
            Some(iced_accessibility::Description::Text(description.into()));
        self
    }

    #[cfg(feature = "a11y")]
    /// Sets the label of the [`Button`].
    pub fn label(mut self, label: &dyn iced_accessibility::Labels) -> Self {
        self.label =
            Some(label.label().into_iter().map(|l| l.into()).collect());
        self
    }
}

/// The direction of [`Scrollable`].
#[derive(Debug, Clone, Copy, PartialEq)]
pub enum Direction {
    /// Vertical scrolling
    Vertical(Properties),
    /// Horizontal scrolling
    Horizontal(Properties),
    /// Both vertical and horizontal scrolling
    Both {
        /// The properties of the vertical scrollbar.
        vertical: Properties,
        /// The properties of the horizontal scrollbar.
        horizontal: Properties,
    },
}

impl Direction {
    /// Returns the [`Properties`] of the horizontal scrollbar, if any.
    pub fn horizontal(&self) -> Option<&Properties> {
        match self {
            Self::Horizontal(properties) => Some(properties),
            Self::Both { horizontal, .. } => Some(horizontal),
<<<<<<< HEAD
            _ => None,
=======
            Self::Vertical(_) => None,
>>>>>>> 611ce160
        }
    }

    /// Returns the [`Properties`] of the vertical scrollbar, if any.
    pub fn vertical(&self) -> Option<&Properties> {
        match self {
            Self::Vertical(properties) => Some(properties),
            Self::Both { vertical, .. } => Some(vertical),
<<<<<<< HEAD
            _ => None,
=======
            Self::Horizontal(_) => None,
>>>>>>> 611ce160
        }
    }
}

impl Default for Direction {
    fn default() -> Self {
        Self::Vertical(Properties::default())
    }
}

/// Properties of a scrollbar within a [`Scrollable`].
#[derive(Debug, Clone, Copy, PartialEq)]
pub struct Properties {
    width: f32,
    margin: f32,
    scroller_width: f32,
    alignment: Alignment,
}

impl Default for Properties {
    fn default() -> Self {
        Self {
            width: 10.0,
            margin: 0.0,
            scroller_width: 10.0,
            alignment: Alignment::Start,
        }
    }
}

impl Properties {
    /// Creates new [`Properties`] for use in a [`Scrollable`].
    pub fn new() -> Self {
        Self::default()
    }

    /// Sets the scrollbar width of the [`Scrollable`] .
    pub fn width(mut self, width: impl Into<Pixels>) -> Self {
        self.width = width.into().0.max(0.0);
        self
    }

    /// Sets the scrollbar margin of the [`Scrollable`] .
    pub fn margin(mut self, margin: impl Into<Pixels>) -> Self {
        self.margin = margin.into().0;
        self
    }

    /// Sets the scroller width of the [`Scrollable`] .
    pub fn scroller_width(mut self, scroller_width: impl Into<Pixels>) -> Self {
        self.scroller_width = scroller_width.into().0.max(0.0);
        self
    }

    /// Sets the alignment of the [`Scrollable`] .
    pub fn alignment(mut self, alignment: Alignment) -> Self {
        self.alignment = alignment;
        self
    }
}

/// Alignment of the scrollable's content relative to it's [`Viewport`] in one direction.
#[derive(Debug, Clone, Copy, Default, PartialEq, Eq)]
pub enum Alignment {
    /// Content is aligned to the start of the [`Viewport`].
    #[default]
    Start,
    /// Content is aligned to the end of the [`Viewport`]
    End,
}

impl<'a, Message, Renderer> Widget<Message, Renderer>
    for Scrollable<'a, Message, Renderer>
where
    Renderer: crate::core::Renderer,
    Renderer::Theme: StyleSheet,
{
    fn tag(&self) -> tree::Tag {
        tree::Tag::of::<State>()
    }

    fn state(&self) -> tree::State {
        tree::State::new(State::new())
    }

    fn children(&self) -> Vec<Tree> {
        vec![Tree::new(&self.content)]
    }

    fn diff(&mut self, tree: &mut Tree) {
        tree.diff_children(std::slice::from_mut(&mut self.content))
    }

    fn width(&self) -> Length {
        self.width
    }

    fn height(&self) -> Length {
        self.height
    }

    fn layout(
        &self,
        tree: &mut Tree,
        renderer: &Renderer,
        limits: &layout::Limits,
    ) -> layout::Node {
        layout(
            renderer,
            limits,
            self.width,
            self.height,
            &self.direction,
            |renderer, limits| {
                self.content.as_widget().layout(
                    &mut tree.children[0],
                    renderer,
                    limits,
                )
            },
        )
    }

    fn operate(
        &self,
        tree: &mut Tree,
        layout: Layout<'_>,
        renderer: &Renderer,
        operation: &mut dyn Operation<OperationOutputWrapper<Message>>,
    ) {
        let state = tree.state.downcast_mut::<State>();

        let bounds = layout.bounds();
        let content_layout = layout.children().next().unwrap();
        let content_bounds = content_layout.bounds();
        let translation =
            state.translation(self.direction, bounds, content_bounds);

        operation.scrollable(state, Some(&self.id), bounds, translation);

        operation.container(Some(&self.id), bounds, &mut |operation| {
            self.content.as_widget().operate(
                &mut tree.children[0],
                layout.children().next().unwrap(),
                renderer,
                operation,
            );
        });
    }

    fn on_event(
        &mut self,
        tree: &mut Tree,
        event: Event,
        layout: Layout<'_>,
        cursor: mouse::Cursor,
        renderer: &Renderer,
        clipboard: &mut dyn Clipboard,
        shell: &mut Shell<'_, Message>,
        _viewport: &Rectangle,
    ) -> event::Status {
        update(
            tree.state.downcast_mut::<State>(),
            event,
            layout,
            cursor,
            clipboard,
            shell,
            self.direction,
            &self.on_scroll,
            |event, layout, cursor, clipboard, shell, viewport| {
                self.content.as_widget_mut().on_event(
                    &mut tree.children[0],
                    event,
                    layout,
                    cursor,
                    renderer,
                    clipboard,
                    shell,
                    viewport,
                )
            },
        )
    }

    fn draw(
        &self,
        tree: &Tree,
        renderer: &mut Renderer,
        theme: &Renderer::Theme,
        style: &renderer::Style,
        layout: Layout<'_>,
        cursor: mouse::Cursor,
        _viewport: &Rectangle,
    ) {
        draw(
            tree.state.downcast_ref::<State>(),
            renderer,
            theme,
            layout,
            cursor,
            self.direction,
            &self.style,
            |renderer, layout, cursor, viewport| {
                self.content.as_widget().draw(
                    &tree.children[0],
                    renderer,
                    theme,
                    style,
                    layout,
                    cursor,
                    viewport,
                );
            },
        );
    }

    fn mouse_interaction(
        &self,
        tree: &Tree,
        layout: Layout<'_>,
        cursor: mouse::Cursor,
        _viewport: &Rectangle,
        renderer: &Renderer,
    ) -> mouse::Interaction {
        mouse_interaction(
            tree.state.downcast_ref::<State>(),
            layout,
            cursor,
            self.direction,
            |layout, cursor, viewport| {
                self.content.as_widget().mouse_interaction(
                    &tree.children[0],
                    layout,
                    cursor,
                    viewport,
                    renderer,
                )
            },
        )
    }

    fn overlay<'b>(
        &'b mut self,
        tree: &'b mut Tree,
        layout: Layout<'_>,
        renderer: &Renderer,
    ) -> Option<overlay::Element<'b, Message, Renderer>> {
        self.content
            .as_widget_mut()
            .overlay(
                &mut tree.children[0],
                layout.children().next().unwrap(),
                renderer,
            )
            .map(|overlay| {
                let bounds = layout.bounds();
                let content_layout = layout.children().next().unwrap();
                let content_bounds = content_layout.bounds();
                let translation = tree
                    .state
                    .downcast_ref::<State>()
                    .translation(self.direction, bounds, content_bounds);

                overlay.translate(Vector::new(-translation.x, -translation.y))
            })
    }

    #[cfg(feature = "a11y")]
    fn a11y_nodes(
        &self,
        layout: Layout<'_>,
        state: &Tree,
<<<<<<< HEAD
        cursor_position: mouse::Cursor,
=======
        cursor: mouse::Cursor,
>>>>>>> 611ce160
    ) -> iced_accessibility::A11yTree {
        use iced_accessibility::{
            accesskit::{NodeBuilder, NodeId, Rect, Role},
            A11yId, A11yNode, A11yTree,
        };

        let child_layout = layout.children().next().unwrap();
        let child_tree = &state.children[0];
        let child_tree = self.content.as_widget().a11y_nodes(
            child_layout,
<<<<<<< HEAD
            child_tree,
            cursor_position,
        );

        let window = layout.bounds();
        let is_hovered = cursor_position.is_over(window);
=======
            &child_tree,
            cursor,
        );

        let window = layout.bounds();
        let is_hovered = cursor.is_over(window);
>>>>>>> 611ce160
        let Rectangle {
            x,
            y,
            width,
            height,
        } = window;
        let bounds = Rect::new(
            x as f64,
            y as f64,
            (x + width) as f64,
            (y + height) as f64,
        );
        let mut node = NodeBuilder::new(Role::ScrollView);
        node.set_bounds(bounds);
        if let Some(name) = self.name.as_ref() {
            node.set_name(name.clone());
        }
        match self.description.as_ref() {
            Some(iced_accessibility::Description::Id(id)) => {
                node.set_described_by(
                    id.iter()
                        .cloned()
                        .map(|id| NodeId::from(id))
                        .collect::<Vec<_>>(),
                );
            }
            Some(iced_accessibility::Description::Text(text)) => {
                node.set_description(text.clone());
            }
            None => {}
        }

        if is_hovered {
            node.set_hovered();
        }

        if let Some(label) = self.label.as_ref() {
            node.set_labelled_by(label.clone());
        }

        let content = layout.children().next().unwrap();
        let content_bounds = content.bounds();

        let mut scrollbar_node = NodeBuilder::new(Role::ScrollBar);
        if matches!(state.state, tree::State::Some(_)) {
            let state = state.state.downcast_ref::<State>();
<<<<<<< HEAD
            let scrollbars =
                Scrollbars::new(state, self.direction, window, content_bounds);
=======
            let scrollbars = Scrollbars::new(
                state,
                self.direction,
                content_bounds,
                content_bounds,
            );
>>>>>>> 611ce160
            for (window, content, offset, scrollbar) in scrollbars
                .x
                .iter()
                .map(|s| {
                    (window.width, content_bounds.width, state.offset_x, s)
                })
                .chain(scrollbars.y.iter().map(|s| {
                    (window.height, content_bounds.height, state.offset_y, s)
                }))
            {
                let scrollbar_bounds = scrollbar.total_bounds;
<<<<<<< HEAD
                let is_hovered = cursor_position.is_over(scrollbar_bounds);
=======
                let is_hovered = cursor.is_over(scrollbar_bounds);
>>>>>>> 611ce160
                let Rectangle {
                    x,
                    y,
                    width,
                    height,
                } = scrollbar_bounds;
                let bounds = Rect::new(
                    x as f64,
                    y as f64,
                    (x + width) as f64,
                    (y + height) as f64,
                );
                scrollbar_node.set_bounds(bounds);
                if is_hovered {
                    scrollbar_node.set_hovered();
                }
                scrollbar_node
                    .set_controls(vec![A11yId::Widget(self.id.clone()).into()]);
                scrollbar_node.set_numeric_value(
                    100.0 * offset.absolute(window, content) as f64
                        / scrollbar_bounds.height as f64,
                );
            }
        }

        let child_tree = A11yTree::join(
            [
                child_tree,
                A11yTree::leaf(scrollbar_node, self.scrollbar_id.clone()),
            ]
            .into_iter(),
        );
        A11yTree::node_with_child_tree(
            A11yNode::new(node, self.id.clone()),
            child_tree,
        )
    }

    fn id(&self) -> Option<Id> {
        Some(Id(Internal::Set(vec![
            self.id.0.clone(),
            self.scrollbar_id.0.clone(),
        ])))
    }

    fn set_id(&mut self, id: Id) {
        if let Id(Internal::Set(list)) = id {
            if list.len() == 2 {
                self.id.0 = list[0].clone();
                self.scrollbar_id.0 = list[1].clone();
            }
        }
    }
}

impl<'a, Message, Renderer> From<Scrollable<'a, Message, Renderer>>
    for Element<'a, Message, Renderer>
where
    Message: 'a,
    Renderer: 'a + crate::core::Renderer,
    Renderer::Theme: StyleSheet,
{
    fn from(
        text_input: Scrollable<'a, Message, Renderer>,
    ) -> Element<'a, Message, Renderer> {
        Element::new(text_input)
    }
}

/// Produces a [`Command`] that snaps the [`Scrollable`] with the given [`Id`]
/// to the provided `percentage` along the x & y axis.
pub fn snap_to<Message: 'static>(
    id: Id,
    offset: RelativeOffset,
) -> Command<Message> {
    Command::widget(operation::scrollable::snap_to(id, offset))
}

/// Produces a [`Command`] that scrolls the [`Scrollable`] with the given [`Id`]
/// to the provided [`AbsoluteOffset`] along the x & y axis.
pub fn scroll_to<Message: 'static>(
    id: Id,
    offset: AbsoluteOffset,
) -> Command<Message> {
    Command::widget(operation::scrollable::scroll_to(id, offset))
}

/// Computes the layout of a [`Scrollable`].
pub fn layout<Renderer>(
    renderer: &Renderer,
    limits: &layout::Limits,
    width: Length,
    height: Length,
    direction: &Direction,
    layout_content: impl FnOnce(&Renderer, &layout::Limits) -> layout::Node,
) -> layout::Node {
    let limits = limits.width(width).height(height);

    let child_limits = layout::Limits::new(
        Size::new(limits.min().width, limits.min().height),
        Size::new(
            if direction.horizontal().is_some() {
                f32::INFINITY
            } else {
                limits.max().width
            },
            if direction.vertical().is_some() {
                f32::MAX
            } else {
                limits.max().height
            },
        ),
    );

    let content = layout_content(renderer, &child_limits);
    let size = limits.resolve(content.size());

    layout::Node::with_children(size, vec![content])
}

/// Processes an [`Event`] and updates the [`State`] of a [`Scrollable`]
/// accordingly.
pub fn update<Message>(
    state: &mut State,
    #[allow(unused_mut)] mut event: Event,
    layout: Layout<'_>,
    cursor: mouse::Cursor,
    clipboard: &mut dyn Clipboard,
    shell: &mut Shell<'_, Message>,
    direction: Direction,
    on_scroll: &Option<Box<dyn Fn(Viewport) -> Message + '_>>,
    update_content: impl FnOnce(
        Event,
        Layout<'_>,
        mouse::Cursor,
        &mut dyn Clipboard,
        &mut Shell<'_, Message>,
        &Rectangle,
    ) -> event::Status,
) -> event::Status {
    let bounds = layout.bounds();
    let cursor_over_scrollable = cursor.position_over(bounds);

    let content = layout.children().next().unwrap();
    let content_bounds = content.bounds();

    let scrollbars = Scrollbars::new(state, direction, bounds, content_bounds);

    let (mouse_over_y_scrollbar, mouse_over_x_scrollbar) =
        scrollbars.is_mouse_over(cursor);

    let event_status = {
        let cursor = match cursor_over_scrollable {
            Some(cursor_position)
                if !(mouse_over_x_scrollbar || mouse_over_y_scrollbar) =>
            {
                mouse::Cursor::Available(
                    cursor_position
                        + state.translation(direction, bounds, content_bounds),
                )
            }
            _ => mouse::Cursor::Unavailable,
        };

        let translation = state.translation(direction, bounds, content_bounds);

<<<<<<< HEAD
=======
        #[cfg(feature = "wayland")]
        if let Event::PlatformSpecific(
            iced_runtime::core::event::PlatformSpecific::Wayland(e),
        ) = &mut event
        {
            e.translate(translation);
        }

>>>>>>> 611ce160
        update_content(
            event.clone(),
            content,
            cursor,
            clipboard,
            shell,
            &Rectangle {
                y: bounds.y + translation.y,
                x: bounds.x + translation.x,
                ..bounds
            },
        )
    };

    if let event::Status::Captured = event_status {
        return event::Status::Captured;
    }

    if let Event::Keyboard(keyboard::Event::ModifiersChanged(modifiers)) = event
    {
        state.keyboard_modifiers = modifiers;

        return event::Status::Ignored;
    }

    match event {
        Event::Mouse(mouse::Event::WheelScrolled { delta }) => {
            if cursor_over_scrollable.is_none() {
                return event::Status::Ignored;
            }

            let delta = match delta {
                mouse::ScrollDelta::Lines { x, y } => {
                    // TODO: Configurable speed/friction (?)
                    let movement = if state.keyboard_modifiers.shift() {
                        Vector::new(y, x)
                    } else {
                        Vector::new(x, y)
                    };

                    movement * 60.0
                }
                mouse::ScrollDelta::Pixels { x, y } => Vector::new(x, y),
            };

            state.scroll(delta, direction, bounds, content_bounds);

            notify_on_scroll(state, on_scroll, bounds, content_bounds, shell);

            return event::Status::Captured;
        }
        Event::Touch(event)
            if state.scroll_area_touched_at.is_some()
                || !mouse_over_y_scrollbar && !mouse_over_x_scrollbar =>
        {
            match event {
                touch::Event::FingerPressed { .. } => {
                    let Some(cursor_position) = cursor.position() else {
                        return event::Status::Ignored;
                    };

                    state.scroll_area_touched_at = Some(cursor_position);
                }
                touch::Event::FingerMoved { .. } => {
                    if let Some(scroll_box_touched_at) =
                        state.scroll_area_touched_at
                    {
                        let Some(cursor_position) = cursor.position() else {
                            return event::Status::Ignored;
                        };

                        let delta = Vector::new(
                            cursor_position.x - scroll_box_touched_at.x,
                            cursor_position.y - scroll_box_touched_at.y,
                        );

                        state.scroll(delta, direction, bounds, content_bounds);

                        state.scroll_area_touched_at = Some(cursor_position);

                        notify_on_scroll(
                            state,
                            on_scroll,
                            bounds,
                            content_bounds,
                            shell,
                        );
                    }
                }
                touch::Event::FingerLifted { .. }
                | touch::Event::FingerLost { .. } => {
                    state.scroll_area_touched_at = None;
                }
            }

            return event::Status::Captured;
        }
        _ => {}
    }

    if let Some(scroller_grabbed_at) = state.y_scroller_grabbed_at {
        match event {
            Event::Mouse(mouse::Event::ButtonReleased(mouse::Button::Left))
            | Event::Touch(touch::Event::FingerLifted { .. })
            | Event::Touch(touch::Event::FingerLost { .. }) => {
                state.y_scroller_grabbed_at = None;

                return event::Status::Captured;
            }
            Event::Mouse(mouse::Event::CursorMoved { .. })
            | Event::Touch(touch::Event::FingerMoved { .. }) => {
                if let Some(scrollbar) = scrollbars.y {
                    let Some(cursor_position) = cursor.position() else {
                        return event::Status::Ignored;
                    };

                    state.scroll_y_to(
                        scrollbar.scroll_percentage_y(
                            scroller_grabbed_at,
                            cursor_position,
                        ),
                        bounds,
                        content_bounds,
                    );

                    notify_on_scroll(
                        state,
                        on_scroll,
                        bounds,
                        content_bounds,
                        shell,
                    );

                    return event::Status::Captured;
                }
            }
            _ => {}
        }
    } else if mouse_over_y_scrollbar {
        match event {
            Event::Mouse(mouse::Event::ButtonPressed(mouse::Button::Left))
            | Event::Touch(touch::Event::FingerPressed { .. }) => {
                let Some(cursor_position) = cursor.position() else {
                    return event::Status::Ignored;
                };

                if let (Some(scroller_grabbed_at), Some(scrollbar)) =
                    (scrollbars.grab_y_scroller(cursor_position), scrollbars.y)
                {
                    state.scroll_y_to(
                        scrollbar.scroll_percentage_y(
                            scroller_grabbed_at,
                            cursor_position,
                        ),
                        bounds,
                        content_bounds,
                    );

                    state.y_scroller_grabbed_at = Some(scroller_grabbed_at);

                    notify_on_scroll(
                        state,
                        on_scroll,
                        bounds,
                        content_bounds,
                        shell,
                    );
                }

                return event::Status::Captured;
            }
            _ => {}
        }
    }

    if let Some(scroller_grabbed_at) = state.x_scroller_grabbed_at {
        match event {
            Event::Mouse(mouse::Event::ButtonReleased(mouse::Button::Left))
            | Event::Touch(touch::Event::FingerLifted { .. })
            | Event::Touch(touch::Event::FingerLost { .. }) => {
                state.x_scroller_grabbed_at = None;

                return event::Status::Captured;
            }
            Event::Mouse(mouse::Event::CursorMoved { .. })
            | Event::Touch(touch::Event::FingerMoved { .. }) => {
                let Some(cursor_position) = cursor.position() else {
                    return event::Status::Ignored;
                };

                if let Some(scrollbar) = scrollbars.x {
                    state.scroll_x_to(
                        scrollbar.scroll_percentage_x(
                            scroller_grabbed_at,
                            cursor_position,
                        ),
                        bounds,
                        content_bounds,
                    );

                    notify_on_scroll(
                        state,
                        on_scroll,
                        bounds,
                        content_bounds,
                        shell,
                    );
                }

                return event::Status::Captured;
            }
            _ => {}
        }
    } else if mouse_over_x_scrollbar {
        match event {
            Event::Mouse(mouse::Event::ButtonPressed(mouse::Button::Left))
            | Event::Touch(touch::Event::FingerPressed { .. }) => {
                let Some(cursor_position) = cursor.position() else {
                    return event::Status::Ignored;
                };

                if let (Some(scroller_grabbed_at), Some(scrollbar)) =
                    (scrollbars.grab_x_scroller(cursor_position), scrollbars.x)
                {
                    state.scroll_x_to(
                        scrollbar.scroll_percentage_x(
                            scroller_grabbed_at,
                            cursor_position,
                        ),
                        bounds,
                        content_bounds,
                    );

                    state.x_scroller_grabbed_at = Some(scroller_grabbed_at);

                    notify_on_scroll(
                        state,
                        on_scroll,
                        bounds,
                        content_bounds,
                        shell,
                    );

                    return event::Status::Captured;
                }
            }
            _ => {}
        }
    }

    event::Status::Ignored
}

/// Computes the current [`mouse::Interaction`] of a [`Scrollable`].
pub fn mouse_interaction(
    state: &State,
    layout: Layout<'_>,
    cursor: mouse::Cursor,
    direction: Direction,
    content_interaction: impl FnOnce(
        Layout<'_>,
        mouse::Cursor,
        &Rectangle,
    ) -> mouse::Interaction,
) -> mouse::Interaction {
    let bounds = layout.bounds();
    let cursor_over_scrollable = cursor.position_over(bounds);

    let content_layout = layout.children().next().unwrap();
    let content_bounds = content_layout.bounds();

    let scrollbars = Scrollbars::new(state, direction, bounds, content_bounds);

    let (mouse_over_y_scrollbar, mouse_over_x_scrollbar) =
        scrollbars.is_mouse_over(cursor);

    if (mouse_over_x_scrollbar || mouse_over_y_scrollbar)
        || state.scrollers_grabbed()
    {
        mouse::Interaction::Idle
    } else {
        let translation = state.translation(direction, bounds, content_bounds);

        let cursor = match cursor_over_scrollable {
            Some(cursor_position)
                if !(mouse_over_x_scrollbar || mouse_over_y_scrollbar) =>
            {
                mouse::Cursor::Available(cursor_position + translation)
            }
            _ => mouse::Cursor::Unavailable,
        };

        content_interaction(
            content_layout,
            cursor,
            &Rectangle {
                y: bounds.y + translation.y,
                x: bounds.x + translation.x,
                ..bounds
            },
        )
    }
}

/// Draws a [`Scrollable`].
pub fn draw<Renderer>(
    state: &State,
    renderer: &mut Renderer,
    theme: &Renderer::Theme,
    layout: Layout<'_>,
    cursor: mouse::Cursor,
    direction: Direction,
    style: &<Renderer::Theme as StyleSheet>::Style,
    draw_content: impl FnOnce(&mut Renderer, Layout<'_>, mouse::Cursor, &Rectangle),
) where
    Renderer: crate::core::Renderer,
    Renderer::Theme: StyleSheet,
{
    let bounds = layout.bounds();
    let content_layout = layout.children().next().unwrap();
    let content_bounds = content_layout.bounds();

    let scrollbars = Scrollbars::new(state, direction, bounds, content_bounds);

    let cursor_over_scrollable = cursor.position_over(bounds);
    let (mouse_over_y_scrollbar, mouse_over_x_scrollbar) =
        scrollbars.is_mouse_over(cursor);

    let translation = state.translation(direction, bounds, content_bounds);

    let cursor = match cursor_over_scrollable {
        Some(cursor_position)
            if !(mouse_over_x_scrollbar || mouse_over_y_scrollbar) =>
        {
            mouse::Cursor::Available(cursor_position + translation)
        }
        _ => mouse::Cursor::Unavailable,
    };

    // Draw inner content
    if scrollbars.active() {
        renderer.with_layer(bounds, |renderer| {
            renderer.with_translation(
                Vector::new(-translation.x, -translation.y),
                |renderer| {
                    draw_content(
                        renderer,
                        content_layout,
                        cursor,
                        &Rectangle {
                            y: bounds.y + translation.y,
                            x: bounds.x + translation.x,
                            ..bounds
                        },
                    );
                },
            );
        });

        let draw_scrollbar =
            |renderer: &mut Renderer,
             style: Scrollbar,
             scrollbar: &internals::Scrollbar| {
                //track
                if scrollbar.bounds.width > 0.0
                    && scrollbar.bounds.height > 0.0
                    && (style.background.is_some()
                        || (style.border_color != Color::TRANSPARENT
                            && style.border_width > 0.0))
                {
                    renderer.fill_quad(
                        renderer::Quad {
                            bounds: scrollbar.bounds,
                            border_radius: style.border_radius,
                            border_width: style.border_width,
                            border_color: style.border_color,
                        },
                        style
                            .background
                            .unwrap_or(Background::Color(Color::TRANSPARENT)),
                    );
                }

                //thumb
                if scrollbar.scroller.bounds.width > 0.0
                    && scrollbar.scroller.bounds.height > 0.0
                    && (style.scroller.color != Color::TRANSPARENT
                        || (style.scroller.border_color != Color::TRANSPARENT
                            && style.scroller.border_width > 0.0))
                {
                    renderer.fill_quad(
                        renderer::Quad {
                            bounds: scrollbar.scroller.bounds,
                            border_radius: style.scroller.border_radius,
                            border_width: style.scroller.border_width,
                            border_color: style.scroller.border_color,
                        },
                        style.scroller.color,
                    );
                }
            };

        renderer.with_layer(
            Rectangle {
                width: bounds.width + 2.0,
                height: bounds.height + 2.0,
                ..bounds
            },
            |renderer| {
                //draw y scrollbar
                if let Some(scrollbar) = scrollbars.y {
                    let style = if state.y_scroller_grabbed_at.is_some() {
                        theme.dragging(style)
                    } else if cursor_over_scrollable.is_some() {
                        theme.hovered(style, mouse_over_y_scrollbar)
                    } else {
                        theme.active(style)
                    };

                    draw_scrollbar(renderer, style, &scrollbar);
                }

                //draw x scrollbar
                if let Some(scrollbar) = scrollbars.x {
                    let style = if state.x_scroller_grabbed_at.is_some() {
                        theme.dragging_horizontal(style)
                    } else if cursor_over_scrollable.is_some() {
                        theme.hovered_horizontal(style, mouse_over_x_scrollbar)
                    } else {
                        theme.active_horizontal(style)
                    };

                    draw_scrollbar(renderer, style, &scrollbar);
                }
            },
        );
    } else {
        draw_content(
            renderer,
            content_layout,
            cursor,
            &Rectangle {
                x: bounds.x + translation.x,
                y: bounds.y + translation.y,
                ..bounds
            },
        );
    }
}

fn notify_on_scroll<Message>(
    state: &mut State,
    on_scroll: &Option<Box<dyn Fn(Viewport) -> Message + '_>>,
    bounds: Rectangle,
    content_bounds: Rectangle,
    shell: &mut Shell<'_, Message>,
) {
    if let Some(on_scroll) = on_scroll {
        if content_bounds.width <= bounds.width
            && content_bounds.height <= bounds.height
        {
            return;
        }

        let viewport = Viewport {
            offset_x: state.offset_x,
            offset_y: state.offset_y,
            bounds,
            content_bounds,
        };

        // Don't publish redundant viewports to shell
        if let Some(last_notified) = state.last_notified {
            let last_relative_offset = last_notified.relative_offset();
            let current_relative_offset = viewport.relative_offset();

            let last_absolute_offset = last_notified.absolute_offset();
            let current_absolute_offset = viewport.absolute_offset();

            let unchanged = |a: f32, b: f32| {
                (a - b).abs() <= f32::EPSILON || (a.is_nan() && b.is_nan())
            };

            if unchanged(last_relative_offset.x, current_relative_offset.x)
                && unchanged(last_relative_offset.y, current_relative_offset.y)
                && unchanged(last_absolute_offset.x, current_absolute_offset.x)
                && unchanged(last_absolute_offset.y, current_absolute_offset.y)
            {
                return;
            }
        }

        shell.publish(on_scroll(viewport));
        state.last_notified = Some(viewport);
    }
}

/// The local state of a [`Scrollable`].
#[derive(Debug, Clone, Copy)]
pub struct State {
    scroll_area_touched_at: Option<Point>,
    offset_y: Offset,
    y_scroller_grabbed_at: Option<f32>,
    offset_x: Offset,
    x_scroller_grabbed_at: Option<f32>,
    keyboard_modifiers: keyboard::Modifiers,
    last_notified: Option<Viewport>,
}

impl Default for State {
    fn default() -> Self {
        Self {
            scroll_area_touched_at: None,
            offset_y: Offset::Absolute(0.0),
            y_scroller_grabbed_at: None,
            offset_x: Offset::Absolute(0.0),
            x_scroller_grabbed_at: None,
            keyboard_modifiers: keyboard::Modifiers::default(),
            last_notified: None,
        }
    }
}

impl operation::Scrollable for State {
    fn snap_to(&mut self, offset: RelativeOffset) {
        State::snap_to(self, offset);
    }

    fn scroll_to(&mut self, offset: AbsoluteOffset) {
        State::scroll_to(self, offset);
    }
}

#[derive(Debug, Clone, Copy)]
enum Offset {
    Absolute(f32),
    Relative(f32),
}

impl Offset {
    fn absolute(self, viewport: f32, content: f32) -> f32 {
        match self {
            Offset::Absolute(absolute) => {
                absolute.min((content - viewport).max(0.0))
            }
            Offset::Relative(percentage) => {
                ((content - viewport) * percentage).max(0.0)
            }
        }
    }

    fn translation(
        self,
        viewport: f32,
        content: f32,
        alignment: Alignment,
    ) -> f32 {
        let offset = self.absolute(viewport, content);

        match alignment {
            Alignment::Start => offset,
            Alignment::End => ((content - viewport).max(0.0) - offset).max(0.0),
        }
    }
}

/// The current [`Viewport`] of the [`Scrollable`].
#[derive(Debug, Clone, Copy)]
pub struct Viewport {
    offset_x: Offset,
    offset_y: Offset,
    bounds: Rectangle,
    content_bounds: Rectangle,
}

impl Viewport {
    /// Returns the [`AbsoluteOffset`] of the current [`Viewport`].
    pub fn absolute_offset(&self) -> AbsoluteOffset {
        let x = self
            .offset_x
            .absolute(self.bounds.width, self.content_bounds.width);
        let y = self
            .offset_y
            .absolute(self.bounds.height, self.content_bounds.height);

        AbsoluteOffset { x, y }
    }

    /// Returns the [`AbsoluteOffset`] of the current [`Viewport`], but with its
    /// alignment reversed.
    ///
    /// This method can be useful to switch the alignment of a [`Scrollable`]
    /// while maintaining its scrolling position.
    pub fn absolute_offset_reversed(&self) -> AbsoluteOffset {
        let AbsoluteOffset { x, y } = self.absolute_offset();

        AbsoluteOffset {
            x: (self.content_bounds.width - self.bounds.width).max(0.0) - x,
            y: (self.content_bounds.height - self.bounds.height).max(0.0) - y,
        }
    }

    /// Returns the [`RelativeOffset`] of the current [`Viewport`].
    pub fn relative_offset(&self) -> RelativeOffset {
        let AbsoluteOffset { x, y } = self.absolute_offset();

        let x = x / (self.content_bounds.width - self.bounds.width);
        let y = y / (self.content_bounds.height - self.bounds.height);

        RelativeOffset { x, y }
    }

    /// Returns the bounds of the current [`Viewport`].
    pub fn bounds(&self) -> Rectangle {
        self.bounds
    }

    /// Returns the content bounds of the current [`Viewport`].
    pub fn content_bounds(&self) -> Rectangle {
        self.content_bounds
    }
}

impl State {
    /// Creates a new [`State`] with the scrollbar(s) at the beginning.
    pub fn new() -> Self {
        State::default()
    }

    /// Apply a scrolling offset to the current [`State`], given the bounds of
    /// the [`Scrollable`] and its contents.
    pub fn scroll(
        &mut self,
        delta: Vector<f32>,
        direction: Direction,
        bounds: Rectangle,
        content_bounds: Rectangle,
    ) {
        let horizontal_alignment = direction
            .horizontal()
            .map(|p| p.alignment)
            .unwrap_or_default();

        let vertical_alignment = direction
            .vertical()
            .map(|p| p.alignment)
            .unwrap_or_default();

        let align = |alignment: Alignment, delta: f32| match alignment {
            Alignment::Start => delta,
            Alignment::End => -delta,
        };

        let delta = Vector::new(
            align(horizontal_alignment, delta.x),
            align(vertical_alignment, delta.y),
        );

        if bounds.height < content_bounds.height {
            self.offset_y = Offset::Absolute(
                (self.offset_y.absolute(bounds.height, content_bounds.height)
                    - delta.y)
                    .clamp(0.0, content_bounds.height - bounds.height),
            );
        }

        if bounds.width < content_bounds.width {
            self.offset_x = Offset::Absolute(
                (self.offset_x.absolute(bounds.width, content_bounds.width)
                    - delta.x)
                    .clamp(0.0, content_bounds.width - bounds.width),
            );
        }
    }

    /// Scrolls the [`Scrollable`] to a relative amount along the y axis.
    ///
    /// `0` represents scrollbar at the beginning, while `1` represents scrollbar at
    /// the end.
    pub fn scroll_y_to(
        &mut self,
        percentage: f32,
        bounds: Rectangle,
        content_bounds: Rectangle,
    ) {
        self.offset_y = Offset::Relative(percentage.clamp(0.0, 1.0));
        self.unsnap(bounds, content_bounds);
    }

    /// Scrolls the [`Scrollable`] to a relative amount along the x axis.
    ///
    /// `0` represents scrollbar at the beginning, while `1` represents scrollbar at
    /// the end.
    pub fn scroll_x_to(
        &mut self,
        percentage: f32,
        bounds: Rectangle,
        content_bounds: Rectangle,
    ) {
        self.offset_x = Offset::Relative(percentage.clamp(0.0, 1.0));
        self.unsnap(bounds, content_bounds);
    }

    /// Snaps the scroll position to a [`RelativeOffset`].
    pub fn snap_to(&mut self, offset: RelativeOffset) {
        self.offset_x = Offset::Relative(offset.x.clamp(0.0, 1.0));
        self.offset_y = Offset::Relative(offset.y.clamp(0.0, 1.0));
    }

    /// Scroll to the provided [`AbsoluteOffset`].
    pub fn scroll_to(&mut self, offset: AbsoluteOffset) {
        self.offset_x = Offset::Absolute(offset.x.max(0.0));
        self.offset_y = Offset::Absolute(offset.y.max(0.0));
    }

    /// Unsnaps the current scroll position, if snapped, given the bounds of the
    /// [`Scrollable`] and its contents.
    pub fn unsnap(&mut self, bounds: Rectangle, content_bounds: Rectangle) {
        self.offset_x = Offset::Absolute(
            self.offset_x.absolute(bounds.width, content_bounds.width),
        );
        self.offset_y = Offset::Absolute(
            self.offset_y.absolute(bounds.height, content_bounds.height),
        );
    }

    /// Returns the scrolling translation of the [`State`], given a [`Direction`],
    /// the bounds of the [`Scrollable`] and its contents.
    fn translation(
        &self,
        direction: Direction,
        bounds: Rectangle,
        content_bounds: Rectangle,
    ) -> Vector {
        Vector::new(
            if let Some(horizontal) = direction.horizontal() {
                self.offset_x.translation(
                    bounds.width,
                    content_bounds.width,
                    horizontal.alignment,
                )
            } else {
                0.0
            },
            if let Some(vertical) = direction.vertical() {
                self.offset_y.translation(
                    bounds.height,
                    content_bounds.height,
                    vertical.alignment,
                )
            } else {
                0.0
            },
        )
    }

    /// Returns whether any scroller is currently grabbed or not.
    pub fn scrollers_grabbed(&self) -> bool {
        self.x_scroller_grabbed_at.is_some()
            || self.y_scroller_grabbed_at.is_some()
    }
}

#[derive(Debug)]
/// State of both [`Scrollbar`]s.
struct Scrollbars {
    y: Option<internals::Scrollbar>,
    x: Option<internals::Scrollbar>,
}

impl Scrollbars {
    /// Create y and/or x scrollbar(s) if content is overflowing the [`Scrollable`] bounds.
    fn new(
        state: &State,
        direction: Direction,
        bounds: Rectangle,
        content_bounds: Rectangle,
    ) -> Self {
        let translation = state.translation(direction, bounds, content_bounds);

        let show_scrollbar_x = direction
            .horizontal()
            .filter(|_| content_bounds.width > bounds.width);
<<<<<<< HEAD

        let show_scrollbar_y = direction
            .vertical()
            .filter(|_| content_bounds.height > bounds.height);

=======

        let show_scrollbar_y = direction
            .vertical()
            .filter(|_| content_bounds.height > bounds.height);

>>>>>>> 611ce160
        let y_scrollbar = if let Some(vertical) = show_scrollbar_y {
            let Properties {
                width,
                margin,
                scroller_width,
                ..
            } = *vertical;

            // Adjust the height of the vertical scrollbar if the horizontal scrollbar
            // is present
            let x_scrollbar_height = show_scrollbar_x
                .map_or(0.0, |h| h.width.max(h.scroller_width) + h.margin);

            let total_scrollbar_width =
                width.max(scroller_width) + 2.0 * margin;

            // Total bounds of the scrollbar + margin + scroller width
            let total_scrollbar_bounds = Rectangle {
                x: bounds.x + bounds.width - total_scrollbar_width,
                y: bounds.y,
                width: total_scrollbar_width,
                height: (bounds.height - x_scrollbar_height).max(0.0),
            };

            // Bounds of just the scrollbar
            let scrollbar_bounds = Rectangle {
                x: bounds.x + bounds.width
                    - total_scrollbar_width / 2.0
                    - width / 2.0,
                y: bounds.y,
                width,
                height: (bounds.height - x_scrollbar_height).max(0.0),
            };

            let ratio = bounds.height / content_bounds.height;
            // min height for easier grabbing with super tall content
<<<<<<< HEAD
            let scroller_height = (bounds.height * ratio).max(2.0);
            let scroller_offset = translation.y * ratio;
=======
            let scroller_height = (scrollbar_bounds.height * ratio).max(2.0);
            let scroller_offset =
                translation.y * ratio * scrollbar_bounds.height / bounds.height;
>>>>>>> 611ce160

            let scroller_bounds = Rectangle {
                x: bounds.x + bounds.width
                    - total_scrollbar_width / 2.0
                    - scroller_width / 2.0,
                y: (scrollbar_bounds.y + scroller_offset).max(0.0),
                width: scroller_width,
                height: scroller_height,
            };

            Some(internals::Scrollbar {
                total_bounds: total_scrollbar_bounds,
                bounds: scrollbar_bounds,
                scroller: internals::Scroller {
                    bounds: scroller_bounds,
                },
                alignment: vertical.alignment,
            })
        } else {
            None
        };

        let x_scrollbar = if let Some(horizontal) = show_scrollbar_x {
            let Properties {
                width,
                margin,
                scroller_width,
                ..
            } = *horizontal;

            // Need to adjust the width of the horizontal scrollbar if the vertical scrollbar
            // is present
<<<<<<< HEAD
            let scrollbar_y_width = show_scrollbar_y
                .map_or(0.0, |v| v.width.max(v.scroller_width) + v.margin);
=======
            let scrollbar_y_width = y_scrollbar
                .map_or(0.0, |scrollbar| scrollbar.total_bounds.width);
>>>>>>> 611ce160

            let total_scrollbar_height =
                width.max(scroller_width) + 2.0 * margin;

            // Total bounds of the scrollbar + margin + scroller width
            let total_scrollbar_bounds = Rectangle {
                x: bounds.x,
                y: bounds.y + bounds.height - total_scrollbar_height,
                width: (bounds.width - scrollbar_y_width).max(0.0),
                height: total_scrollbar_height,
            };

            // Bounds of just the scrollbar
            let scrollbar_bounds = Rectangle {
                x: bounds.x,
                y: bounds.y + bounds.height
                    - total_scrollbar_height / 2.0
                    - width / 2.0,
                width: (bounds.width - scrollbar_y_width).max(0.0),
                height: width,
            };

            let ratio = bounds.width / content_bounds.width;
            // min width for easier grabbing with extra wide content
<<<<<<< HEAD
            let scroller_length = (bounds.width * ratio).max(2.0);
            let scroller_offset = translation.x * ratio;
=======
            let scroller_length = (scrollbar_bounds.width * ratio).max(2.0);
            let scroller_offset =
                translation.x * ratio * scrollbar_bounds.width / bounds.width;
>>>>>>> 611ce160

            let scroller_bounds = Rectangle {
                x: (scrollbar_bounds.x + scroller_offset).max(0.0),
                y: bounds.y + bounds.height
                    - total_scrollbar_height / 2.0
                    - scroller_width / 2.0,
                width: scroller_length,
                height: scroller_width,
            };

            Some(internals::Scrollbar {
                total_bounds: total_scrollbar_bounds,
                bounds: scrollbar_bounds,
                scroller: internals::Scroller {
                    bounds: scroller_bounds,
                },
                alignment: horizontal.alignment,
            })
        } else {
            None
        };

        Self {
            y: y_scrollbar,
            x: x_scrollbar,
        }
    }

    fn is_mouse_over(&self, cursor: mouse::Cursor) -> (bool, bool) {
        if let Some(cursor_position) = cursor.position() {
            (
                self.y
                    .as_ref()
                    .map(|scrollbar| scrollbar.is_mouse_over(cursor_position))
                    .unwrap_or(false),
                self.x
                    .as_ref()
                    .map(|scrollbar| scrollbar.is_mouse_over(cursor_position))
                    .unwrap_or(false),
            )
        } else {
            (false, false)
        }
    }

    fn grab_y_scroller(&self, cursor_position: Point) -> Option<f32> {
        self.y.and_then(|scrollbar| {
            if scrollbar.total_bounds.contains(cursor_position) {
                Some(if scrollbar.scroller.bounds.contains(cursor_position) {
                    (cursor_position.y - scrollbar.scroller.bounds.y)
                        / scrollbar.scroller.bounds.height
                } else {
                    0.5
                })
            } else {
                None
            }
        })
    }

    fn grab_x_scroller(&self, cursor_position: Point) -> Option<f32> {
        self.x.and_then(|scrollbar| {
            if scrollbar.total_bounds.contains(cursor_position) {
                Some(if scrollbar.scroller.bounds.contains(cursor_position) {
                    (cursor_position.x - scrollbar.scroller.bounds.x)
                        / scrollbar.scroller.bounds.width
                } else {
                    0.5
                })
            } else {
                None
            }
        })
    }

    fn active(&self) -> bool {
        self.y.is_some() || self.x.is_some()
    }
}

pub(super) mod internals {
    use crate::core::{Point, Rectangle};

    use super::Alignment;

    #[derive(Debug, Copy, Clone)]
    pub struct Scrollbar {
        pub total_bounds: Rectangle,
        pub bounds: Rectangle,
        pub scroller: Scroller,
        pub alignment: Alignment,
    }

    impl Scrollbar {
        /// Returns whether the mouse is over the scrollbar or not.
        pub fn is_mouse_over(&self, cursor_position: Point) -> bool {
            self.total_bounds.contains(cursor_position)
        }

        /// Returns the y-axis scrolled percentage from the cursor position.
        pub fn scroll_percentage_y(
            &self,
            grabbed_at: f32,
            cursor_position: Point,
        ) -> f32 {
            let percentage = (cursor_position.y
                - self.bounds.y
                - self.scroller.bounds.height * grabbed_at)
                / (self.bounds.height - self.scroller.bounds.height);

            match self.alignment {
                Alignment::Start => percentage,
                Alignment::End => 1.0 - percentage,
            }
        }

        /// Returns the x-axis scrolled percentage from the cursor position.
        pub fn scroll_percentage_x(
            &self,
            grabbed_at: f32,
            cursor_position: Point,
        ) -> f32 {
            let percentage = (cursor_position.x
                - self.bounds.x
                - self.scroller.bounds.width * grabbed_at)
                / (self.bounds.width - self.scroller.bounds.width);

            match self.alignment {
                Alignment::Start => percentage,
                Alignment::End => 1.0 - percentage,
            }
        }
    }

    /// The handle of a [`Scrollbar`].
    #[derive(Debug, Clone, Copy)]
    pub struct Scroller {
        /// The bounds of the [`Scroller`].
        pub bounds: Rectangle,
    }
}<|MERGE_RESOLUTION|>--- conflicted
+++ resolved
@@ -1,9 +1,6 @@
 //! Navigate an endless amount of content with a scrollbar.
 use iced_runtime::core::widget::Id;
-<<<<<<< HEAD
-=======
 #[cfg(feature = "a11y")]
->>>>>>> 611ce160
 use std::borrow::Cow;
 
 use crate::core::event::{self, Event};
@@ -67,11 +64,7 @@
             label: None,
             width: Length::Shrink,
             height: Length::Shrink,
-<<<<<<< HEAD
-            direction: Default::default(),
-=======
             direction: Direction::default(),
->>>>>>> 611ce160
             content: content.into(),
             on_scroll: None,
             style: Default::default(),
@@ -176,11 +169,7 @@
         match self {
             Self::Horizontal(properties) => Some(properties),
             Self::Both { horizontal, .. } => Some(horizontal),
-<<<<<<< HEAD
-            _ => None,
-=======
             Self::Vertical(_) => None,
->>>>>>> 611ce160
         }
     }
 
@@ -189,11 +178,7 @@
         match self {
             Self::Vertical(properties) => Some(properties),
             Self::Both { vertical, .. } => Some(vertical),
-<<<<<<< HEAD
-            _ => None,
-=======
             Self::Horizontal(_) => None,
->>>>>>> 611ce160
         }
     }
 }
@@ -467,11 +452,7 @@
         &self,
         layout: Layout<'_>,
         state: &Tree,
-<<<<<<< HEAD
-        cursor_position: mouse::Cursor,
-=======
         cursor: mouse::Cursor,
->>>>>>> 611ce160
     ) -> iced_accessibility::A11yTree {
         use iced_accessibility::{
             accesskit::{NodeBuilder, NodeId, Rect, Role},
@@ -482,21 +463,12 @@
         let child_tree = &state.children[0];
         let child_tree = self.content.as_widget().a11y_nodes(
             child_layout,
-<<<<<<< HEAD
-            child_tree,
-            cursor_position,
-        );
-
-        let window = layout.bounds();
-        let is_hovered = cursor_position.is_over(window);
-=======
             &child_tree,
             cursor,
         );
 
         let window = layout.bounds();
         let is_hovered = cursor.is_over(window);
->>>>>>> 611ce160
         let Rectangle {
             x,
             y,
@@ -543,17 +515,12 @@
         let mut scrollbar_node = NodeBuilder::new(Role::ScrollBar);
         if matches!(state.state, tree::State::Some(_)) {
             let state = state.state.downcast_ref::<State>();
-<<<<<<< HEAD
-            let scrollbars =
-                Scrollbars::new(state, self.direction, window, content_bounds);
-=======
             let scrollbars = Scrollbars::new(
                 state,
                 self.direction,
                 content_bounds,
                 content_bounds,
             );
->>>>>>> 611ce160
             for (window, content, offset, scrollbar) in scrollbars
                 .x
                 .iter()
@@ -565,11 +532,7 @@
                 }))
             {
                 let scrollbar_bounds = scrollbar.total_bounds;
-<<<<<<< HEAD
-                let is_hovered = cursor_position.is_over(scrollbar_bounds);
-=======
                 let is_hovered = cursor.is_over(scrollbar_bounds);
->>>>>>> 611ce160
                 let Rectangle {
                     x,
                     y,
@@ -736,8 +699,6 @@
 
         let translation = state.translation(direction, bounds, content_bounds);
 
-<<<<<<< HEAD
-=======
         #[cfg(feature = "wayland")]
         if let Event::PlatformSpecific(
             iced_runtime::core::event::PlatformSpecific::Wayland(e),
@@ -746,7 +707,6 @@
             e.translate(translation);
         }
 
->>>>>>> 611ce160
         update_content(
             event.clone(),
             content,
@@ -1530,19 +1490,11 @@
         let show_scrollbar_x = direction
             .horizontal()
             .filter(|_| content_bounds.width > bounds.width);
-<<<<<<< HEAD
 
         let show_scrollbar_y = direction
             .vertical()
             .filter(|_| content_bounds.height > bounds.height);
 
-=======
-
-        let show_scrollbar_y = direction
-            .vertical()
-            .filter(|_| content_bounds.height > bounds.height);
-
->>>>>>> 611ce160
         let y_scrollbar = if let Some(vertical) = show_scrollbar_y {
             let Properties {
                 width,
@@ -1579,14 +1531,9 @@
 
             let ratio = bounds.height / content_bounds.height;
             // min height for easier grabbing with super tall content
-<<<<<<< HEAD
-            let scroller_height = (bounds.height * ratio).max(2.0);
-            let scroller_offset = translation.y * ratio;
-=======
             let scroller_height = (scrollbar_bounds.height * ratio).max(2.0);
             let scroller_offset =
                 translation.y * ratio * scrollbar_bounds.height / bounds.height;
->>>>>>> 611ce160
 
             let scroller_bounds = Rectangle {
                 x: bounds.x + bounds.width
@@ -1619,13 +1566,8 @@
 
             // Need to adjust the width of the horizontal scrollbar if the vertical scrollbar
             // is present
-<<<<<<< HEAD
-            let scrollbar_y_width = show_scrollbar_y
-                .map_or(0.0, |v| v.width.max(v.scroller_width) + v.margin);
-=======
             let scrollbar_y_width = y_scrollbar
                 .map_or(0.0, |scrollbar| scrollbar.total_bounds.width);
->>>>>>> 611ce160
 
             let total_scrollbar_height =
                 width.max(scroller_width) + 2.0 * margin;
@@ -1650,14 +1592,9 @@
 
             let ratio = bounds.width / content_bounds.width;
             // min width for easier grabbing with extra wide content
-<<<<<<< HEAD
-            let scroller_length = (bounds.width * ratio).max(2.0);
-            let scroller_offset = translation.x * ratio;
-=======
             let scroller_length = (scrollbar_bounds.width * ratio).max(2.0);
             let scroller_offset =
                 translation.x * ratio * scrollbar_bounds.width / bounds.width;
->>>>>>> 611ce160
 
             let scroller_bounds = Rectangle {
                 x: (scrollbar_bounds.x + scroller_offset).max(0.0),
