--- conflicted
+++ resolved
@@ -16,14 +16,10 @@
     Pixels, Point, Rectangle, Shell, Size, Vector, Widget,
 };
 use crate::runtime::Command;
+use crate::scrollable::operation::OperationOutputWrapper;
 
 pub use crate::style::scrollable::{Scrollbar, Scroller, StyleSheet};
-<<<<<<< HEAD
-use iced_renderer::core::widget::OperationOutputWrapper;
-pub use operation::scrollable::RelativeOffset;
-=======
 pub use operation::scrollable::{AbsoluteOffset, RelativeOffset};
->>>>>>> 9a8b30d7
 
 /// A widget that can vertically display an infinite amount of content with a
 /// scrollbar.
@@ -562,7 +558,7 @@
     id: Id,
     offset: AbsoluteOffset,
 ) -> Command<Message> {
-    Command::widget(operation::scrollable::scroll_to(id.0, offset))
+    Command::widget(operation::scrollable::scroll_to(id, offset))
 }
 
 /// Computes the layout of a [`Scrollable`].
