use crate::core::event::{self, Event};
use crate::core::layout::{self, Layout};
use crate::core::mouse;
use crate::core::overlay;
use crate::core::renderer;
use crate::core::widget::tree::{self, Tree};
use crate::core::{
    self, Clipboard, Element, Length, Point, Rectangle, Shell, Size, Widget,
};
use crate::horizontal_space;

use iced_renderer::core::widget::{Operation, OperationOutputWrapper};
use ouroboros::self_referencing;
use std::cell::{RefCell, RefMut};
use std::marker::PhantomData;
use std::ops::Deref;

/// A widget that is aware of its dimensions.
///
/// A [`Responsive`] widget will always try to fill all the available space of
/// its parent.
#[allow(missing_debug_implementations)]
pub struct Responsive<'a, Message, Renderer = crate::Renderer> {
    view: Box<dyn Fn(Size) -> Element<'a, Message, Renderer> + 'a>,
    content: RefCell<Content<'a, Message, Renderer>>,
}

impl<'a, Message, Renderer> Responsive<'a, Message, Renderer>
where
    Renderer: core::Renderer,
{
    /// Creates a new [`Responsive`] widget with a closure that produces its
    /// contents.
    ///
    /// The `view` closure will be provided with the current [`Size`] of
    /// the [`Responsive`] widget and, therefore, can be used to build the
    /// contents of the widget in a responsive way.
    pub fn new(
        view: impl Fn(Size) -> Element<'a, Message, Renderer> + 'a,
    ) -> Self {
        Self {
            view: Box::new(view),
            content: RefCell::new(Content {
                size: Size::ZERO,
                layout: None,
                element: Element::new(horizontal_space(0)),
            }),
        }
    }
}

struct Content<'a, Message, Renderer> {
    size: Size,
    layout: Option<layout::Node>,
    element: Element<'a, Message, Renderer>,
}

impl<'a, Message, Renderer> Content<'a, Message, Renderer>
where
    Renderer: core::Renderer,
{
    fn layout(&mut self, renderer: &Renderer) {
        if self.layout.is_none() {
            self.layout =
                Some(self.element.as_widget().layout(
                    renderer,
                    &layout::Limits::new(Size::ZERO, self.size),
                ));
        }
    }

    fn update(
        &mut self,
        tree: &mut Tree,
        new_size: Size,
        view: &dyn Fn(Size) -> Element<'a, Message, Renderer>,
    ) {
        if self.size == new_size {
            return;
        }

        self.element = view(new_size);
        self.size = new_size;

<<<<<<< HEAD
        tree.diff(&mut self.element);

        self.layout = self
            .element
            .as_widget()
            .layout(renderer, &layout::Limits::new(Size::ZERO, self.size));
=======
        tree.diff(&self.element);
>>>>>>> 9a8b30d7
    }

    fn resolve<R, T>(
        &mut self,
        tree: &mut Tree,
        renderer: R,
        layout: Layout<'_>,
        view: &dyn Fn(Size) -> Element<'a, Message, Renderer>,
        f: impl FnOnce(
            &mut Tree,
            R,
            Layout<'_>,
            &mut Element<'a, Message, Renderer>,
        ) -> T,
    ) -> T
    where
        R: Deref<Target = Renderer>,
    {
        self.update(tree, layout.bounds().size(), view);
        self.layout(renderer.deref());

        let content_layout = Layout::with_offset(
            layout.position() - Point::ORIGIN,
            self.layout.as_ref().unwrap(),
        );

        f(tree, renderer, content_layout, &mut self.element)
    }
}

struct State {
    tree: RefCell<Tree>,
}

impl<'a, Message, Renderer> Widget<Message, Renderer>
    for Responsive<'a, Message, Renderer>
where
    Renderer: core::Renderer,
{
    fn tag(&self) -> tree::Tag {
        tree::Tag::of::<State>()
    }

    fn state(&self) -> tree::State {
        tree::State::new(State {
            tree: RefCell::new(Tree::empty()),
        })
    }

    fn width(&self) -> Length {
        Length::Fill
    }

    fn height(&self) -> Length {
        Length::Fill
    }

    fn layout(
        &self,
        _renderer: &Renderer,
        limits: &layout::Limits,
    ) -> layout::Node {
        layout::Node::new(limits.max())
    }

    fn operate(
        &self,
        tree: &mut Tree,
        layout: Layout<'_>,
        renderer: &Renderer,
        operation: &mut dyn Operation<OperationOutputWrapper<Message>>,
    ) {
        let state = tree.state.downcast_mut::<State>();
        let mut content = self.content.borrow_mut();

        content.resolve(
            &mut state.tree.borrow_mut(),
            renderer,
            layout,
            &self.view,
            |tree, renderer, layout, element| {
                element
                    .as_widget()
                    .operate(tree, layout, renderer, operation);
            },
        );
    }

    fn on_event(
        &mut self,
        tree: &mut Tree,
        event: Event,
        layout: Layout<'_>,
        cursor_position: Point,
        renderer: &Renderer,
        clipboard: &mut dyn Clipboard,
        shell: &mut Shell<'_, Message>,
    ) -> event::Status {
        let state = tree.state.downcast_mut::<State>();
        let mut content = self.content.borrow_mut();

        let mut local_messages = vec![];
        let mut local_shell = Shell::new(&mut local_messages);

        let status = content.resolve(
            &mut state.tree.borrow_mut(),
            renderer,
            layout,
            &self.view,
            |tree, renderer, layout, element| {
                element.as_widget_mut().on_event(
                    tree,
                    event,
                    layout,
                    cursor_position,
                    renderer,
                    clipboard,
                    &mut local_shell,
                )
            },
        );

        if local_shell.is_layout_invalid() {
            content.layout = None;
        }

        shell.merge(local_shell, std::convert::identity);

        status
    }

    fn draw(
        &self,
        tree: &Tree,
        renderer: &mut Renderer,
        theme: &Renderer::Theme,
        style: &renderer::Style,
        layout: Layout<'_>,
        cursor_position: Point,
        viewport: &Rectangle,
    ) {
        let state = tree.state.downcast_ref::<State>();
        let mut content = self.content.borrow_mut();

        content.resolve(
            &mut state.tree.borrow_mut(),
            renderer,
            layout,
            &self.view,
            |tree, renderer, layout, element| {
                element.as_widget().draw(
                    tree,
                    renderer,
                    theme,
                    style,
                    layout,
                    cursor_position,
                    viewport,
                )
            },
        )
    }

    fn mouse_interaction(
        &self,
        tree: &Tree,
        layout: Layout<'_>,
        cursor_position: Point,
        viewport: &Rectangle,
        renderer: &Renderer,
    ) -> mouse::Interaction {
        let state = tree.state.downcast_ref::<State>();
        let mut content = self.content.borrow_mut();

        content.resolve(
            &mut state.tree.borrow_mut(),
            renderer,
            layout,
            &self.view,
            |tree, renderer, layout, element| {
                element.as_widget().mouse_interaction(
                    tree,
                    layout,
                    cursor_position,
                    viewport,
                    renderer,
                )
            },
        )
    }

    fn overlay<'b>(
        &'b mut self,
        tree: &'b mut Tree,
        layout: Layout<'_>,
        renderer: &Renderer,
    ) -> Option<overlay::Element<'b, Message, Renderer>> {
        use std::ops::DerefMut;

        let state = tree.state.downcast_ref::<State>();

        let overlay = OverlayBuilder {
            content: self.content.borrow_mut(),
            tree: state.tree.borrow_mut(),
            types: PhantomData,
            overlay_builder: |content: &mut RefMut<'_, Content<'_, _, _>>,
                              tree| {
                content.update(tree, layout.bounds().size(), &self.view);
                content.layout(renderer);

                let Content {
                    element,
                    layout: content_layout_node,
                    ..
                } = content.deref_mut();

                let content_layout = Layout::with_offset(
                    layout.bounds().position() - Point::ORIGIN,
                    content_layout_node.as_ref().unwrap(),
                );

                element
                    .as_widget_mut()
                    .overlay(tree, content_layout, renderer)
            },
        }
        .build();

        let has_overlay = overlay.with_overlay(|overlay| {
            overlay.as_ref().map(overlay::Element::position)
        });

        has_overlay
            .map(|position| overlay::Element::new(position, Box::new(overlay)))
    }

    #[cfg(feature = "a11y")]
    fn a11y_nodes(
        &self,
        layout: Layout<'_>,
        tree: &Tree,

        cursor_position: Point,
    ) -> iced_accessibility::A11yTree {
        use std::rc::Rc;

        let tree = tree.state.downcast_ref::<Rc<RefCell<Option<Tree>>>>();
        if let Some(tree) = tree.borrow().as_ref() {
            self.content.borrow().element.as_widget().a11y_nodes(
                layout,
                &tree.children[0],
                cursor_position,
            )
        } else {
            iced_accessibility::A11yTree::default()
        }
    }

    fn id(&self) -> Option<core::widget::Id> {
        self.content.borrow().element.as_widget().id()
    }

    fn set_id(&mut self, _id: crate::core::id::Id) {
        self.content
            .borrow_mut()
            .element
            .as_widget_mut()
            .set_id(_id);
    }
}

impl<'a, Message, Renderer> From<Responsive<'a, Message, Renderer>>
    for Element<'a, Message, Renderer>
where
    Renderer: core::Renderer + 'a,
    Message: 'a,
{
    fn from(responsive: Responsive<'a, Message, Renderer>) -> Self {
        Self::new(responsive)
    }
}

#[self_referencing]
struct Overlay<'a, 'b, Message, Renderer> {
    content: RefMut<'a, Content<'b, Message, Renderer>>,
    tree: RefMut<'a, Tree>,
    types: PhantomData<Message>,

    #[borrows(mut content, mut tree)]
    #[covariant]
    overlay: Option<overlay::Element<'this, Message, Renderer>>,
}

impl<'a, 'b, Message, Renderer> Overlay<'a, 'b, Message, Renderer> {
    fn with_overlay_maybe<T>(
        &self,
        f: impl FnOnce(&overlay::Element<'_, Message, Renderer>) -> T,
    ) -> Option<T> {
        self.borrow_overlay().as_ref().map(f)
    }

    fn with_overlay_mut_maybe<T>(
        &mut self,
        f: impl FnOnce(&mut overlay::Element<'_, Message, Renderer>) -> T,
    ) -> Option<T> {
        self.with_overlay_mut(|overlay| overlay.as_mut().map(f))
    }
}

impl<'a, 'b, Message, Renderer> overlay::Overlay<Message, Renderer>
    for Overlay<'a, 'b, Message, Renderer>
where
    Renderer: core::Renderer,
{
    fn layout(
        &self,
        renderer: &Renderer,
        bounds: Size,
        position: Point,
    ) -> layout::Node {
        self.with_overlay_maybe(|overlay| {
            let translation = position - overlay.position();

            overlay.layout(renderer, bounds, translation)
        })
        .unwrap_or_default()
    }

    fn draw(
        &self,
        renderer: &mut Renderer,
        theme: &Renderer::Theme,
        style: &renderer::Style,
        layout: Layout<'_>,
        cursor_position: Point,
    ) {
        let _ = self.with_overlay_maybe(|overlay| {
            overlay.draw(renderer, theme, style, layout, cursor_position);
        });
    }

    fn mouse_interaction(
        &self,
        layout: Layout<'_>,
        cursor_position: Point,
        viewport: &Rectangle,
        renderer: &Renderer,
    ) -> mouse::Interaction {
        self.with_overlay_maybe(|overlay| {
            overlay.mouse_interaction(
                layout,
                cursor_position,
                viewport,
                renderer,
            )
        })
        .unwrap_or_default()
    }

    fn on_event(
        &mut self,
        event: Event,
        layout: Layout<'_>,
        cursor_position: Point,
        renderer: &Renderer,
        clipboard: &mut dyn Clipboard,
        shell: &mut Shell<'_, Message>,
    ) -> event::Status {
        self.with_overlay_mut_maybe(|overlay| {
            overlay.on_event(
                event,
                layout,
                cursor_position,
                renderer,
                clipboard,
                shell,
            )
        })
        .unwrap_or(event::Status::Ignored)
    }

    fn is_over(&self, layout: Layout<'_>, cursor_position: Point) -> bool {
        self.with_overlay_maybe(|overlay| {
            overlay.is_over(layout, cursor_position)
        })
        .unwrap_or_default()
    }
}<|MERGE_RESOLUTION|>--- conflicted
+++ resolved
@@ -82,16 +82,7 @@
         self.element = view(new_size);
         self.size = new_size;
 
-<<<<<<< HEAD
         tree.diff(&mut self.element);
-
-        self.layout = self
-            .element
-            .as_widget()
-            .layout(renderer, &layout::Limits::new(Size::ZERO, self.size));
-=======
-        tree.diff(&self.element);
->>>>>>> 9a8b30d7
     }
 
     fn resolve<R, T>(
