//! Show toggle controls using checkboxes.
use iced_runtime::core::widget::Id;
<<<<<<< HEAD
=======
#[cfg(feature = "a11y")]
>>>>>>> 611ce160
use std::borrow::Cow;

use crate::core::alignment;
use crate::core::event::{self, Event};
use crate::core::layout;
use crate::core::mouse;
use crate::core::renderer;
use crate::core::text;
use crate::core::touch;
use crate::core::widget;
use crate::core::widget::tree::{self, Tree};
use crate::core::{
<<<<<<< HEAD
    id::Internal, Alignment, Clipboard, Element, Layout, Length, Pixels,
    Rectangle, Shell, Widget,
=======
    id::Internal, Clipboard, Element, Layout, Length, Pixels, Rectangle, Shell,
    Widget,
>>>>>>> 611ce160
};

pub use iced_style::checkbox::{Appearance, StyleSheet};

/// A box that can be checked.
///
/// # Example
///
/// ```no_run
/// # type Checkbox<'a, Message> =
/// #     iced_widget::Checkbox<'a, Message, iced_widget::renderer::Renderer<iced_widget::style::Theme>>;
/// #
/// pub enum Message {
///     CheckboxToggled(bool),
/// }
///
/// let is_checked = true;
///
/// Checkbox::new("Toggle me!", is_checked, Message::CheckboxToggled);
/// ```
///
/// ![Checkbox drawn by `iced_wgpu`](https://github.com/iced-rs/iced/blob/7760618fb112074bc40b148944521f312152012a/docs/images/checkbox.png?raw=true)
#[allow(missing_debug_implementations)]
pub struct Checkbox<'a, Message, Renderer = crate::Renderer>
where
    Renderer: text::Renderer,
    Renderer::Theme: StyleSheet + crate::text::StyleSheet,
{
    id: Id,
    label_id: Id,
    #[cfg(feature = "a11y")]
    name: Option<Cow<'a, str>>,
    #[cfg(feature = "a11y")]
    description: Option<iced_accessibility::Description<'a>>,
    is_checked: bool,
    on_toggle: Box<dyn Fn(bool) -> Message + 'a>,
    label: String,
    width: Length,
    size: f32,
    spacing: f32,
    text_size: Option<Pixels>,
    text_line_height: text::LineHeight,
    text_shaping: text::Shaping,
    font: Option<Renderer::Font>,
    icon: Icon<Renderer::Font>,
    style: <Renderer::Theme as StyleSheet>::Style,
}

impl<'a, Message, Renderer> Checkbox<'a, Message, Renderer>
where
    Renderer: text::Renderer,
    Renderer::Theme: StyleSheet + crate::text::StyleSheet,
{
    /// The default size of a [`Checkbox`].
    const DEFAULT_SIZE: f32 = 20.0;

    /// The default spacing of a [`Checkbox`].
    const DEFAULT_SPACING: f32 = 10.0;

    /// Creates a new [`Checkbox`].
    ///
    /// It expects:
    ///   * a boolean describing whether the [`Checkbox`] is checked or not
    ///   * the label of the [`Checkbox`]
    ///   * a function that will be called when the [`Checkbox`] is toggled. It
    ///     will receive the new state of the [`Checkbox`] and must produce a
    ///     `Message`.
    pub fn new<F>(label: impl Into<String>, is_checked: bool, f: F) -> Self
    where
        F: 'a + Fn(bool) -> Message,
    {
        Checkbox {
            id: Id::unique(),
            label_id: Id::unique(),
            #[cfg(feature = "a11y")]
            name: None,
            #[cfg(feature = "a11y")]
            description: None,
            is_checked,
            on_toggle: Box::new(f),
            label: label.into(),
            width: Length::Shrink,
            size: Self::DEFAULT_SIZE,
            spacing: Self::DEFAULT_SPACING,
            text_size: None,
            text_line_height: text::LineHeight::default(),
            text_shaping: text::Shaping::Advanced,
            font: None,
            icon: Icon {
                font: Renderer::ICON_FONT,
                code_point: Renderer::CHECKMARK_ICON,
                size: None,
                line_height: text::LineHeight::default(),
                shaping: text::Shaping::Advanced,
            },
            style: Default::default(),
        }
    }

    /// Sets the size of the [`Checkbox`].
    pub fn size(mut self, size: impl Into<Pixels>) -> Self {
        self.size = size.into().0;
        self
    }

    /// Sets the width of the [`Checkbox`].
    pub fn width(mut self, width: impl Into<Length>) -> Self {
        self.width = width.into();
        self
    }

    /// Sets the spacing between the [`Checkbox`] and the text.
    pub fn spacing(mut self, spacing: impl Into<Pixels>) -> Self {
        self.spacing = spacing.into().0;
        self
    }

    /// Sets the text size of the [`Checkbox`].
    pub fn text_size(mut self, text_size: impl Into<Pixels>) -> Self {
        self.text_size = Some(text_size.into());
        self
    }

    /// Sets the text [`text::LineHeight`] of the [`Checkbox`].
    pub fn text_line_height(
        mut self,
        line_height: impl Into<text::LineHeight>,
    ) -> Self {
        self.text_line_height = line_height.into();
        self
    }

    /// Sets the [`text::Shaping`] strategy of the [`Checkbox`].
    pub fn text_shaping(mut self, shaping: text::Shaping) -> Self {
        self.text_shaping = shaping;
        self
    }

    /// Sets the [`Renderer::Font`] of the text of the [`Checkbox`].
    ///
    /// [`Renderer::Font`]: crate::core::text::Renderer
    pub fn font(mut self, font: impl Into<Renderer::Font>) -> Self {
        self.font = Some(font.into());
        self
    }

    /// Sets the [`Icon`] of the [`Checkbox`].
    pub fn icon(mut self, icon: Icon<Renderer::Font>) -> Self {
        self.icon = icon;
        self
    }

    /// Sets the style of the [`Checkbox`].
    pub fn style(
        mut self,
        style: impl Into<<Renderer::Theme as StyleSheet>::Style>,
    ) -> Self {
        self.style = style.into();
        self
    }

    #[cfg(feature = "a11y")]
    /// Sets the name of the [`Button`].
    pub fn name(mut self, name: impl Into<Cow<'a, str>>) -> Self {
        self.name = Some(name.into());
        self
    }

    #[cfg(feature = "a11y")]
    /// Sets the description of the [`Button`].
    pub fn description_widget<T: iced_accessibility::Describes>(
        mut self,
        description: &T,
    ) -> Self {
        self.description = Some(iced_accessibility::Description::Id(
            description.description(),
        ));
        self
    }

    #[cfg(feature = "a11y")]
    /// Sets the description of the [`Button`].
    pub fn description(mut self, description: impl Into<Cow<'a, str>>) -> Self {
        self.description =
            Some(iced_accessibility::Description::Text(description.into()));
        self
    }
}

impl<'a, Message, Renderer> Widget<Message, Renderer>
    for Checkbox<'a, Message, Renderer>
where
    Renderer: text::Renderer,
    Renderer::Theme: StyleSheet + crate::text::StyleSheet,
{
    fn tag(&self) -> tree::Tag {
        tree::Tag::of::<widget::text::State<Renderer::Paragraph>>()
    }

    fn state(&self) -> tree::State {
        tree::State::new(widget::text::State::<Renderer::Paragraph>::default())
    }

    fn width(&self) -> Length {
        self.width
    }

    fn height(&self) -> Length {
        Length::Shrink
    }

    fn layout(
        &self,
        tree: &mut Tree,
        renderer: &Renderer,
        limits: &layout::Limits,
    ) -> layout::Node {
        layout::next_to_each_other(
            &limits.width(self.width),
            self.spacing,
            |_| layout::Node::new(crate::core::Size::new(self.size, self.size)),
            |limits| {
                let state = tree
                    .state
                    .downcast_mut::<widget::text::State<Renderer::Paragraph>>();

                widget::text::layout(
                    state,
                    renderer,
                    limits,
                    self.width,
                    Length::Shrink,
                    &self.label,
                    self.text_line_height,
                    self.text_size,
                    self.font,
                    alignment::Horizontal::Left,
                    alignment::Vertical::Top,
                    self.text_shaping,
                )
            },
        )
    }

    fn on_event(
        &mut self,
        _tree: &mut Tree,
        event: Event,
        layout: Layout<'_>,
        cursor: mouse::Cursor,
        _renderer: &Renderer,
        _clipboard: &mut dyn Clipboard,
        shell: &mut Shell<'_, Message>,
        _viewport: &Rectangle,
    ) -> event::Status {
        match event {
            Event::Mouse(mouse::Event::ButtonPressed(mouse::Button::Left))
            | Event::Touch(touch::Event::FingerPressed { .. }) => {
                let mouse_over = cursor.is_over(layout.bounds());

                if mouse_over {
                    shell.publish((self.on_toggle)(!self.is_checked));

                    return event::Status::Captured;
                }
            }
            _ => {}
        }

        event::Status::Ignored
    }

    fn mouse_interaction(
        &self,
        _tree: &Tree,
        layout: Layout<'_>,
        cursor: mouse::Cursor,
        _viewport: &Rectangle,
        _renderer: &Renderer,
    ) -> mouse::Interaction {
        if cursor.is_over(layout.bounds()) {
            mouse::Interaction::Pointer
        } else {
            mouse::Interaction::default()
        }
    }

    fn draw(
        &self,
        tree: &Tree,
        renderer: &mut Renderer,
        theme: &Renderer::Theme,
        style: &renderer::Style,
        layout: Layout<'_>,
        cursor: mouse::Cursor,
        viewport: &Rectangle,
    ) {
        let is_mouse_over = cursor.is_over(layout.bounds());

        let mut children = layout.children();

        let custom_style = if is_mouse_over {
            theme.hovered(&self.style, self.is_checked)
        } else {
            theme.active(&self.style, self.is_checked)
        };

        {
            let layout = children.next().unwrap();
            let bounds = layout.bounds();

            renderer.fill_quad(
                renderer::Quad {
                    bounds,
                    border_radius: custom_style.border_radius,
                    border_width: custom_style.border_width,
                    border_color: custom_style.border_color,
                },
                custom_style.background,
            );

            let Icon {
                font,
                code_point,
                size,
                line_height,
                shaping,
            } = &self.icon;
            let size = size.unwrap_or(Pixels(bounds.height * 0.7));

            if self.is_checked {
                renderer.fill_text(
                    text::Text {
                        content: &code_point.to_string(),
                        font: *font,
                        size,
                        line_height: *line_height,
                        bounds: bounds.size(),
                        horizontal_alignment: alignment::Horizontal::Center,
                        vertical_alignment: alignment::Vertical::Center,
                        shaping: *shaping,
                    },
                    bounds.center(),
                    custom_style.icon_color,
                    *viewport,
                );
            }
        }

        {
            let label_layout = children.next().unwrap();

            crate::text::draw(
                renderer,
                style,
                label_layout,
                tree.state.downcast_ref(),
                crate::text::Appearance {
                    color: custom_style.text_color,
                },
                viewport,
            );
        }
    }

    #[cfg(feature = "a11y")]
    /// get the a11y nodes for the widget
    fn a11y_nodes(
        &self,
        layout: Layout<'_>,
        _state: &Tree,
<<<<<<< HEAD
        cursor_position: mouse::Cursor,
=======
        cursor: mouse::Cursor,
>>>>>>> 611ce160
    ) -> iced_accessibility::A11yTree {
        use iced_accessibility::{
            accesskit::{
                Action, CheckedState, NodeBuilder, NodeId, Rect, Role,
            },
            A11yNode, A11yTree,
        };

        let bounds = layout.bounds();
<<<<<<< HEAD
        let is_hovered = cursor_position.is_over(bounds);
=======
        let is_hovered = cursor.is_over(bounds);
>>>>>>> 611ce160
        let Rectangle {
            x,
            y,
            width,
            height,
        } = bounds;

        let bounds = Rect::new(
            x as f64,
            y as f64,
            (x + width) as f64,
            (y + height) as f64,
        );

        let mut node = NodeBuilder::new(Role::CheckBox);
        node.add_action(Action::Focus);
        node.add_action(Action::Default);
        node.set_bounds(bounds);
        if let Some(name) = self.name.as_ref() {
            node.set_name(name.clone());
        }
        match self.description.as_ref() {
            Some(iced_accessibility::Description::Id(id)) => {
                node.set_described_by(
                    id.iter()
                        .cloned()
                        .map(|id| NodeId::from(id))
                        .collect::<Vec<_>>(),
                );
            }
            Some(iced_accessibility::Description::Text(text)) => {
                node.set_description(text.clone());
            }
            None => {}
        }
        node.set_checked_state(if self.is_checked {
            CheckedState::True
        } else {
            CheckedState::False
        });
        if is_hovered {
            node.set_hovered();
        }
        node.add_action(Action::Default);
        let mut label_node = NodeBuilder::new(Role::StaticText);

        label_node.set_name(self.label.clone());
        // TODO proper label bounds
        label_node.set_bounds(bounds);

        A11yTree::node_with_child_tree(
            A11yNode::new(node, self.id.clone()),
            A11yTree::leaf(label_node, self.label_id.clone()),
        )
    }
    fn id(&self) -> Option<Id> {
        Some(Id(Internal::Set(vec![
            self.id.0.clone(),
            self.label_id.0.clone(),
        ])))
    }

    fn set_id(&mut self, id: Id) {
        if let Id(Internal::Set(list)) = id {
            if list.len() == 2 {
                self.id.0 = list[0].clone();
                self.label_id.0 = list[1].clone();
            }
        }
    }
}

impl<'a, Message, Renderer> From<Checkbox<'a, Message, Renderer>>
    for Element<'a, Message, Renderer>
where
    Message: 'a,
    Renderer: 'a + text::Renderer,
    Renderer::Theme: StyleSheet + crate::text::StyleSheet,
{
    fn from(
        checkbox: Checkbox<'a, Message, Renderer>,
    ) -> Element<'a, Message, Renderer> {
        Element::new(checkbox)
    }
}

/// The icon in a [`Checkbox`].
#[derive(Debug, Clone, PartialEq)]
pub struct Icon<Font> {
    /// Font that will be used to display the `code_point`,
    pub font: Font,
    /// The unicode code point that will be used as the icon.
    pub code_point: char,
    /// Font size of the content.
    pub size: Option<Pixels>,
    /// The line height of the icon.
    pub line_height: text::LineHeight,
    /// The shaping strategy of the icon.
    pub shaping: text::Shaping,
}<|MERGE_RESOLUTION|>--- conflicted
+++ resolved
@@ -1,9 +1,6 @@
 //! Show toggle controls using checkboxes.
 use iced_runtime::core::widget::Id;
-<<<<<<< HEAD
-=======
 #[cfg(feature = "a11y")]
->>>>>>> 611ce160
 use std::borrow::Cow;
 
 use crate::core::alignment;
@@ -16,13 +13,8 @@
 use crate::core::widget;
 use crate::core::widget::tree::{self, Tree};
 use crate::core::{
-<<<<<<< HEAD
-    id::Internal, Alignment, Clipboard, Element, Layout, Length, Pixels,
-    Rectangle, Shell, Widget,
-=======
     id::Internal, Clipboard, Element, Layout, Length, Pixels, Rectangle, Shell,
     Widget,
->>>>>>> 611ce160
 };
 
 pub use iced_style::checkbox::{Appearance, StyleSheet};
@@ -394,11 +386,7 @@
         &self,
         layout: Layout<'_>,
         _state: &Tree,
-<<<<<<< HEAD
-        cursor_position: mouse::Cursor,
-=======
         cursor: mouse::Cursor,
->>>>>>> 611ce160
     ) -> iced_accessibility::A11yTree {
         use iced_accessibility::{
             accesskit::{
@@ -408,11 +396,7 @@
         };
 
         let bounds = layout.bounds();
-<<<<<<< HEAD
-        let is_hovered = cursor_position.is_over(bounds);
-=======
         let is_hovered = cursor.is_over(bounds);
->>>>>>> 611ce160
         let Rectangle {
             x,
             y,
