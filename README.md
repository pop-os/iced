<div align="center">

<img src="docs/logo.svg" width="140px" />

# Iced

[![Documentation](https://docs.rs/iced/badge.svg)][documentation]
[![Crates.io](https://img.shields.io/crates/v/iced.svg)](https://crates.io/crates/iced)
[![License](https://img.shields.io/crates/l/iced.svg)](https://github.com/iced-rs/iced/blob/master/LICENSE)
[![Downloads](https://img.shields.io/crates/d/iced.svg)](https://crates.io/crates/iced)
[![Test Status](https://img.shields.io/github/actions/workflow/status/iced-rs/iced/test.yml?branch=master&event=push&label=test)](https://github.com/iced-rs/iced/actions)
[![Discourse](https://img.shields.io/badge/dynamic/json?url=https%3A%2F%2Fdiscourse.iced.rs%2Fsite%2Fstatistics.json&query=%24.users_count&suffix=%20users&label=discourse&color=5e7ce2)](https://discourse.iced.rs/)
[![Discord Server](https://img.shields.io/discord/628993209984614400?label=&labelColor=6A7EC2&logo=discord&logoColor=ffffff&color=7389D8)](https://discord.gg/3xZJ65GAhd)

A cross-platform GUI library for Rust focused on simplicity and type-safety.
Inspired by [Elm].

<a href="https://iced.rs/examples/todos.mp4">
  <img src="https://iced.rs/examples/todos.gif" width="275px">
</a>
<a href="https://iced.rs/examples/tour.mp4">
  <img src="https://iced.rs/examples/tour.gif" width="273px">
</a>

</div>

## Features

* Simple, easy-to-use, batteries-included API
* Type-safe, reactive programming model
* [Cross-platform support] (Windows, macOS, Linux, and [the Web])
* Responsive layout
* Built-in widgets (including [text inputs], [scrollables], and more!)
* Custom widget support (create your own!)
* [Debug overlay with performance metrics]
* First-class support for async actions (use futures!)
* [Modular ecosystem] split into reusable parts:
  * A [renderer-agnostic native runtime] enabling integration with existing systems
  * Two [built-in renderers] leveraging [`wgpu`] and [`tiny-skia`]
    * [`iced_wgpu`] supporting Vulkan, Metal and DX12
    * [`iced_tiny_skia`] offering a software alternative as a fallback
  * A [windowing shell]
  * A [web runtime] leveraging the DOM

__Iced is currently experimental software.__ [Take a look at the roadmap],
[check out the issues], and [feel free to contribute!]

[Cross-platform support]: https://raw.githubusercontent.com/iced-rs/iced/master/docs/images/todos_desktop.jpg
[the Web]: https://github.com/iced-rs/iced_web
[text inputs]: https://iced.rs/examples/text_input.mp4
[scrollables]: https://iced.rs/examples/scrollable.mp4
[Debug overlay with performance metrics]: https://iced.rs/examples/debug.mp4
[Modular ecosystem]: ECOSYSTEM.md
[renderer-agnostic native runtime]: runtime/
[`wgpu`]: https://github.com/gfx-rs/wgpu
[`tiny-skia`]: https://github.com/RazrFalcon/tiny-skia
[`iced_wgpu`]: wgpu/
[`iced_tiny_skia`]: tiny_skia/
[built-in renderers]: ECOSYSTEM.md#Renderers
[windowing shell]: winit/
[`dodrio`]: https://github.com/fitzgen/dodrio
[web runtime]: https://github.com/iced-rs/iced_web
[Take a look at the roadmap]: ROADMAP.md
[check out the issues]: https://github.com/iced-rs/iced/issues
[feel free to contribute!]: #contributing--feedback

## Installation

Add `iced` as a dependency in your `Cargo.toml`:

```toml
iced = "0.10"
```

If your project is using a Rust edition older than 2021, then you will need to
set `resolver = "2"` in the `[package]` section as well.

__Iced moves fast and the `master` branch can contain breaking changes!__ If
you want to learn about a specific release, check out [the release list].

[the release list]: https://github.com/iced-rs/iced/releases

## Overview

Inspired by [The Elm Architecture], Iced expects you to split user interfaces
into four different concepts:

* __State__ — the state of your application
* __Messages__ — user interactions or meaningful events that you care
  about
* __View logic__ — a way to display your __state__ as widgets that
  may produce __messages__ on user interaction
* __Update logic__ — a way to react to __messages__ and update your
  __state__

We can build something to see how this works! Let's say we want a simple counter
that can be incremented and decremented using two buttons.

We start by modelling the __state__ of our application:

```rust
struct Counter {
    // The counter value
    value: i32,
}
```

Next, we need to define the possible user interactions of our counter:
the button presses. These interactions are our __messages__:

```rust
#[derive(Debug, Clone, Copy)]
pub enum Message {
    IncrementPressed,
    DecrementPressed,
}
```

Now, let's show the actual counter by putting it all together in our
__view logic__:

```rust
use iced::widget::{button, column, text, Column};

impl Counter {
    pub fn view(&self) -> Column<Message> {
        // We use a column: a simple vertical layout
        column![
            // The increment button. We tell it to produce an
            // `IncrementPressed` message when pressed
            button("+").on_press(Message::IncrementPressed),

            // We show the value of the counter here
            text(self.value).size(50),

            // The decrement button. We tell it to produce a
            // `DecrementPressed` message when pressed
            button("-").on_press(Message::DecrementPressed),
        ]
    }
}
```

Finally, we need to be able to react to any produced __messages__ and change our
__state__ accordingly in our __update logic__:

```rust
impl Counter {
    // ...

    pub fn update(&mut self, message: Message) {
        match message {
            Message::IncrementPressed => {
                self.value += 1;
            }
            Message::DecrementPressed => {
                self.value -= 1;
            }
        }
    }
}
```

And that's everything! We just wrote a whole user interface. Iced is now able
to:

  1. Take the result of our __view logic__ and layout its widgets.
  1. Process events from our system and produce __messages__ for our
     __update logic__.
  1. Draw the resulting user interface.

Browse the [documentation] and the [examples] to learn more!

## Implementation details

Iced was originally born as an attempt at bringing the simplicity of [Elm] and
[The Elm Architecture] into [Coffee], a 2D game engine I am working on.

The core of the library was implemented during May 2019 in [this pull request].
[The first alpha version] was eventually released as
[a renderer-agnostic GUI library]. The library did not provide a renderer and
implemented the current [tour example] on top of [`ggez`], a game library.

Since then, the focus has shifted towards providing a batteries-included,
end-user-oriented GUI library, while keeping [the ecosystem] modular:

<p align="center">
  <a href="ECOSYSTEM.md">
    <img alt="The Iced Ecosystem" src="docs/graphs/ecosystem.png" width="80%">
  </a>
</p>

[this pull request]: https://github.com/hecrj/coffee/pull/35
[The first alpha version]: https://github.com/iced-rs/iced/tree/0.1.0-alpha
[a renderer-agnostic GUI library]: https://www.reddit.com/r/rust/comments/czzjnv/iced_a_rendereragnostic_gui_library_focused_on/
[tour example]: examples/README.md#tour
[`ggez`]: https://github.com/ggez/ggez
[the ecosystem]: ECOSYSTEM.md

## Contributing / Feedback

Contributions are greatly appreciated! If you want to contribute, please
read our [contributing guidelines] for more details.

<<<<<<< HEAD
Feedback is also welcome! You can open a discussion or come chat to our
[Discord server]. 
=======
Feedback is also welcome! You can create a new topic in [our Discourse forum] or
come chat to [our Discord server].
>>>>>>> 611ce160

## Sponsors

The development of Iced is sponsored by the [Cryptowatch] team at [Kraken.com]

[documentation]: https://docs.rs/iced/
[examples]: https://github.com/iced-rs/iced/tree/master/examples
[Coffee]: https://github.com/hecrj/coffee
[Elm]: https://elm-lang.org/
[The Elm Architecture]: https://guide.elm-lang.org/architecture/
[the current issues]: https://github.com/iced-rs/iced/issues
[contributing guidelines]: https://github.com/iced-rs/iced/blob/master/CONTRIBUTING.md
[our Discourse forum]: https://discourse.iced.rs/
[our Discord server]: https://discord.gg/3xZJ65GAhd
[Cryptowatch]: https://cryptowat.ch/charts
[Kraken.com]: https://kraken.com/<|MERGE_RESOLUTION|>--- conflicted
+++ resolved
@@ -202,13 +202,8 @@
 Contributions are greatly appreciated! If you want to contribute, please
 read our [contributing guidelines] for more details.
 
-<<<<<<< HEAD
-Feedback is also welcome! You can open a discussion or come chat to our
-[Discord server]. 
-=======
 Feedback is also welcome! You can create a new topic in [our Discourse forum] or
 come chat to [our Discord server].
->>>>>>> 611ce160
 
 ## Sponsors
 
