--- conflicted
+++ resolved
@@ -2,10 +2,7 @@
 use crate::graphics::backend;
 use crate::graphics::color;
 use crate::graphics::{Transformation, Viewport};
-<<<<<<< HEAD
-=======
 use crate::primitive::pipeline;
->>>>>>> 611ce160
 use crate::primitive::{self, Primitive};
 use crate::quad;
 use crate::text;
@@ -188,8 +185,6 @@
                     target_size,
                 );
             }
-<<<<<<< HEAD
-=======
 
             if !layer.pipelines.is_empty() {
                 for pipeline in &layer.pipelines {
@@ -204,7 +199,6 @@
                     );
                 }
             }
->>>>>>> 611ce160
         }
     }
 
@@ -332,18 +326,8 @@
             if !layer.pipelines.is_empty() {
                 let _ = ManuallyDrop::into_inner(render_pass);
 
-<<<<<<< HEAD
-impl crate::graphics::Backend for Backend {
-    type Primitive = primitive::Custom;
-
-    fn trim_measurements(&mut self) {
-        self.text_pipeline.trim_measurements();
-    }
-}
-=======
                 for pipeline in &layer.pipelines {
                     let viewport = (pipeline.viewport * scale_factor).snap();
->>>>>>> 611ce160
 
                     if viewport.width < 1 || viewport.height < 1 {
                         continue;
@@ -379,27 +363,7 @@
             }
         }
 
-<<<<<<< HEAD
-    fn measure(
-        &self,
-        contents: &str,
-        size: f32,
-        line_height: core::text::LineHeight,
-        font: Font,
-        bounds: Size,
-        shaping: core::text::Shaping,
-    ) -> Size {
-        self.text_pipeline.measure(
-            contents,
-            size,
-            line_height,
-            font,
-            bounds,
-            shaping,
-        )
-=======
         let _ = ManuallyDrop::into_inner(render_pass);
->>>>>>> 611ce160
     }
 }
 
