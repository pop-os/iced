mod atlas;

#[cfg(feature = "image")]
mod raster;

#[cfg(feature = "svg")]
mod vector;

use atlas::Atlas;

use crate::core::{Rectangle, Size};
use crate::graphics::Transformation;
use crate::layer;
use crate::Buffer;

use std::cell::RefCell;
use std::mem;

use bytemuck::{Pod, Zeroable};

#[cfg(feature = "image")]
use crate::core::image;

#[cfg(feature = "svg")]
use crate::core::svg;

#[cfg(feature = "tracing")]
use tracing::info_span;

#[derive(Debug)]
pub struct Pipeline {
    #[cfg(feature = "image")]
    raster_cache: RefCell<raster::Cache>,
    #[cfg(feature = "svg")]
    vector_cache: RefCell<vector::Cache>,

    pipeline: wgpu::RenderPipeline,
    vertices: wgpu::Buffer,
    indices: wgpu::Buffer,
    nearest_sampler: wgpu::Sampler,
    linear_sampler: wgpu::Sampler,
    texture: wgpu::BindGroup,
    texture_version: usize,
    texture_atlas: Atlas,
    texture_layout: wgpu::BindGroupLayout,
    constant_layout: wgpu::BindGroupLayout,

    layers: Vec<Layer>,
    prepare_layer: usize,
}

#[derive(Debug)]
struct Layer {
    uniforms: wgpu::Buffer,
    nearest: Data,
    linear: Data,
}

impl Layer {
    fn new(
        device: &wgpu::Device,
        constant_layout: &wgpu::BindGroupLayout,
        nearest_sampler: &wgpu::Sampler,
        linear_sampler: &wgpu::Sampler,
    ) -> Self {
        let uniforms = device.create_buffer(&wgpu::BufferDescriptor {
            label: Some("iced_wgpu::image uniforms buffer"),
            size: mem::size_of::<Uniforms>() as u64,
            usage: wgpu::BufferUsages::UNIFORM | wgpu::BufferUsages::COPY_DST,
            mapped_at_creation: false,
        });

        let nearest =
            Data::new(device, constant_layout, nearest_sampler, &uniforms);

        let linear =
            Data::new(device, constant_layout, linear_sampler, &uniforms);

        Self {
            uniforms,
            nearest,
            linear,
        }
    }

    fn prepare(
        &mut self,
        device: &wgpu::Device,
        queue: &wgpu::Queue,
        nearest_instances: &[Instance],
        linear_instances: &[Instance],
        transformation: Transformation,
    ) {
        queue.write_buffer(
            &self.uniforms,
            0,
            bytemuck::bytes_of(&Uniforms {
                transform: transformation.into(),
            }),
        );

        self.nearest.upload(device, queue, nearest_instances);
        self.linear.upload(device, queue, linear_instances);
    }

    fn render<'a>(&'a self, render_pass: &mut wgpu::RenderPass<'a>) {
        self.nearest.render(render_pass);
        self.linear.render(render_pass);
    }
}

#[derive(Debug)]
struct Data {
    constants: wgpu::BindGroup,
    instances: Buffer<Instance>,
    instance_count: usize,
}

impl Data {
    pub fn new(
        device: &wgpu::Device,
        constant_layout: &wgpu::BindGroupLayout,
        sampler: &wgpu::Sampler,
        uniforms: &wgpu::Buffer,
    ) -> Self {
        let constants = device.create_bind_group(&wgpu::BindGroupDescriptor {
            label: Some("iced_wgpu::image constants bind group"),
            layout: constant_layout,
            entries: &[
                wgpu::BindGroupEntry {
                    binding: 0,
                    resource: wgpu::BindingResource::Buffer(
                        wgpu::BufferBinding {
                            buffer: uniforms,
                            offset: 0,
                            size: None,
                        },
                    ),
                },
                wgpu::BindGroupEntry {
                    binding: 1,
                    resource: wgpu::BindingResource::Sampler(sampler),
                },
            ],
        });

        let instances = Buffer::new(
            device,
            "iced_wgpu::image instance buffer",
            Instance::INITIAL,
            wgpu::BufferUsages::VERTEX | wgpu::BufferUsages::COPY_DST,
        );

        Self {
            constants,
            instances,
            instance_count: 0,
        }
    }

    fn upload(
        &mut self,
        device: &wgpu::Device,
        queue: &wgpu::Queue,
        instances: &[Instance],
    ) {
        let _ = self.instances.resize(device, instances.len());
        let _ = self.instances.write(queue, 0, instances);

        self.instance_count = instances.len();
    }

    fn render<'a>(&'a self, render_pass: &mut wgpu::RenderPass<'a>) {
        render_pass.set_bind_group(0, &self.constants, &[]);
        render_pass.set_vertex_buffer(1, self.instances.slice(..));

        render_pass.draw_indexed(
            0..QUAD_INDICES.len() as u32,
            0,
            0..self.instance_count as u32,
        );
    }
}

impl Pipeline {
    pub fn new(device: &wgpu::Device, format: wgpu::TextureFormat) -> Self {
        use wgpu::util::DeviceExt;

        let nearest_sampler = device.create_sampler(&wgpu::SamplerDescriptor {
            address_mode_u: wgpu::AddressMode::ClampToEdge,
            address_mode_v: wgpu::AddressMode::ClampToEdge,
            address_mode_w: wgpu::AddressMode::ClampToEdge,
            min_filter: wgpu::FilterMode::Nearest,
            mag_filter: wgpu::FilterMode::Nearest,
            mipmap_filter: wgpu::FilterMode::Nearest,
            ..Default::default()
        });

        let linear_sampler = device.create_sampler(&wgpu::SamplerDescriptor {
            address_mode_u: wgpu::AddressMode::ClampToEdge,
            address_mode_v: wgpu::AddressMode::ClampToEdge,
            address_mode_w: wgpu::AddressMode::ClampToEdge,
            min_filter: wgpu::FilterMode::Linear,
            mag_filter: wgpu::FilterMode::Linear,
            mipmap_filter: wgpu::FilterMode::Linear,
            ..Default::default()
        });

        let constant_layout =
            device.create_bind_group_layout(&wgpu::BindGroupLayoutDescriptor {
                label: Some("iced_wgpu::image constants layout"),
                entries: &[
                    wgpu::BindGroupLayoutEntry {
                        binding: 0,
                        visibility: wgpu::ShaderStages::VERTEX,
                        ty: wgpu::BindingType::Buffer {
                            ty: wgpu::BufferBindingType::Uniform,
                            has_dynamic_offset: false,
                            min_binding_size: wgpu::BufferSize::new(
                                mem::size_of::<Uniforms>() as u64,
                            ),
                        },
                        count: None,
                    },
                    wgpu::BindGroupLayoutEntry {
                        binding: 1,
                        visibility: wgpu::ShaderStages::FRAGMENT,
                        ty: wgpu::BindingType::Sampler(
                            wgpu::SamplerBindingType::Filtering,
                        ),
                        count: None,
                    },
                ],
            });

        let texture_layout =
            device.create_bind_group_layout(&wgpu::BindGroupLayoutDescriptor {
                label: Some("iced_wgpu::image texture atlas layout"),
                entries: &[wgpu::BindGroupLayoutEntry {
                    binding: 0,
                    visibility: wgpu::ShaderStages::FRAGMENT,
                    ty: wgpu::BindingType::Texture {
                        sample_type: wgpu::TextureSampleType::Float {
                            filterable: true,
                        },
                        view_dimension: wgpu::TextureViewDimension::D2Array,
                        multisampled: false,
                    },
                    count: None,
                }],
            });

        let layout =
            device.create_pipeline_layout(&wgpu::PipelineLayoutDescriptor {
                label: Some("iced_wgpu::image pipeline layout"),
                push_constant_ranges: &[],
                bind_group_layouts: &[&constant_layout, &texture_layout],
            });

        let shader =
            device.create_shader_module(wgpu::ShaderModuleDescriptor {
                label: Some("iced_wgpu image shader"),
                source: wgpu::ShaderSource::Wgsl(std::borrow::Cow::Borrowed(
                    include_str!("shader/image.wgsl"),
                )),
            });

        let pipeline =
            device.create_render_pipeline(&wgpu::RenderPipelineDescriptor {
                label: Some("iced_wgpu::image pipeline"),
                layout: Some(&layout),
                vertex: wgpu::VertexState {
                    module: &shader,
                    entry_point: "vs_main",
                    buffers: &[
                        wgpu::VertexBufferLayout {
                            array_stride: mem::size_of::<Vertex>() as u64,
                            step_mode: wgpu::VertexStepMode::Vertex,
                            attributes: &[wgpu::VertexAttribute {
                                shader_location: 0,
                                format: wgpu::VertexFormat::Float32x2,
                                offset: 0,
                            }],
                        },
                        wgpu::VertexBufferLayout {
                            array_stride: mem::size_of::<Instance>() as u64,
                            step_mode: wgpu::VertexStepMode::Instance,
                            attributes: &wgpu::vertex_attr_array!(
                                1 => Float32x2,
                                2 => Float32x2,
                                3 => Float32x2,
                                4 => Float32x2,
                                5 => Sint32,
                            ),
                        },
                    ],
                },
                fragment: Some(wgpu::FragmentState {
                    module: &shader,
                    entry_point: "fs_main",
                    targets: &[Some(wgpu::ColorTargetState {
                        format,
                        blend: Some(wgpu::BlendState {
                            color: wgpu::BlendComponent {
                                src_factor: wgpu::BlendFactor::SrcAlpha,
                                dst_factor: wgpu::BlendFactor::OneMinusSrcAlpha,
                                operation: wgpu::BlendOperation::Add,
                            },
                            alpha: wgpu::BlendComponent {
                                src_factor: wgpu::BlendFactor::One,
                                dst_factor: wgpu::BlendFactor::OneMinusSrcAlpha,
                                operation: wgpu::BlendOperation::Add,
                            },
                        }),
                        write_mask: wgpu::ColorWrites::ALL,
                    })],
                }),
                primitive: wgpu::PrimitiveState {
                    topology: wgpu::PrimitiveTopology::TriangleList,
                    front_face: wgpu::FrontFace::Cw,
                    ..Default::default()
                },
                depth_stencil: None,
                multisample: wgpu::MultisampleState {
                    count: 1,
                    mask: !0,
                    alpha_to_coverage_enabled: false,
                },
                multiview: None,
            });

        let vertices =
            device.create_buffer_init(&wgpu::util::BufferInitDescriptor {
                label: Some("iced_wgpu::image vertex buffer"),
                contents: bytemuck::cast_slice(&QUAD_VERTICES),
                usage: wgpu::BufferUsages::VERTEX,
            });

        let indices =
            device.create_buffer_init(&wgpu::util::BufferInitDescriptor {
                label: Some("iced_wgpu::image index buffer"),
                contents: bytemuck::cast_slice(&QUAD_INDICES),
                usage: wgpu::BufferUsages::INDEX,
            });

        let texture_atlas = Atlas::new(device);

        let texture = device.create_bind_group(&wgpu::BindGroupDescriptor {
            label: Some("iced_wgpu::image texture atlas bind group"),
            layout: &texture_layout,
            entries: &[wgpu::BindGroupEntry {
                binding: 0,
                resource: wgpu::BindingResource::TextureView(
                    texture_atlas.view(),
                ),
            }],
        });

        Pipeline {
            #[cfg(feature = "image")]
            raster_cache: RefCell::new(raster::Cache::default()),

            #[cfg(feature = "svg")]
            vector_cache: RefCell::new(vector::Cache::default()),

            pipeline,
            vertices,
            indices,
            nearest_sampler,
            linear_sampler,
            texture,
            texture_version: texture_atlas.layer_count(),
            texture_atlas,
            texture_layout,
            constant_layout,

            layers: Vec::new(),
            prepare_layer: 0,
        }
    }

    #[cfg(feature = "image")]
    pub fn dimensions(&self, handle: &image::Handle) -> Size<u32> {
        let mut cache = self.raster_cache.borrow_mut();
        let memory = cache.load(handle);

        memory.dimensions()
    }

    #[cfg(feature = "svg")]
    pub fn viewport_dimensions(&self, handle: &svg::Handle) -> Size<u32> {
        let mut cache = self.vector_cache.borrow_mut();
        let svg = cache.load(handle);

        svg.viewport_dimensions()
    }

    pub fn prepare(
        &mut self,
        device: &wgpu::Device,
        queue: &wgpu::Queue,
        encoder: &mut wgpu::CommandEncoder,
        images: &[layer::Image],
        transformation: Transformation,
        _scale: f32,
    ) {
        #[cfg(feature = "tracing")]
        let _ = info_span!("Wgpu::Image", "PREPARE").entered();

        #[cfg(feature = "tracing")]
        let _ = info_span!("Wgpu::Image", "DRAW").entered();

        let nearest_instances: &mut Vec<Instance> = &mut Vec::new();
        let linear_instances: &mut Vec<Instance> = &mut Vec::new();

        #[cfg(feature = "image")]
        let mut raster_cache = self.raster_cache.borrow_mut();

        #[cfg(feature = "svg")]
        let mut vector_cache = self.vector_cache.borrow_mut();

        for image in images {
            match &image {
                #[cfg(feature = "image")]
<<<<<<< HEAD
                layer::Image::Raster { handle, bounds, .. } => {
=======
                layer::Image::Raster {
                    handle,
                    filter_method,
                    bounds,
                    ..
                } => {
>>>>>>> 611ce160
                    if let Some(atlas_entry) = raster_cache.upload(
                        device,
                        encoder,
                        handle,
                        &mut self.texture_atlas,
                    ) {
                        add_instances(
                            [bounds.x, bounds.y],
                            [bounds.width, bounds.height],
                            atlas_entry,
                            match filter_method {
                                image::FilterMethod::Nearest => {
                                    nearest_instances
                                }
                                image::FilterMethod::Linear => linear_instances,
                            },
                        );
                    }
                }
                #[cfg(not(feature = "image"))]
                layer::Image::Raster { .. } => {}

                #[cfg(feature = "svg")]
                layer::Image::Vector {
                    handle,
                    color,
                    bounds,
                } => {
                    let size = [bounds.width, bounds.height];

                    if let Some(atlas_entry) = vector_cache.upload(
                        device,
                        encoder,
                        handle,
                        *color,
                        size,
                        _scale,
                        &mut self.texture_atlas,
                    ) {
                        add_instances(
                            [bounds.x, bounds.y],
                            size,
                            atlas_entry,
                            nearest_instances,
                        );
                    }
                }
                #[cfg(not(feature = "svg"))]
                layer::Image::Vector { .. } => {}
            }
        }

        if nearest_instances.is_empty() && linear_instances.is_empty() {
            return;
        }

        let texture_version = self.texture_atlas.layer_count();

        if self.texture_version != texture_version {
            log::info!("Atlas has grown. Recreating bind group...");

            self.texture =
                device.create_bind_group(&wgpu::BindGroupDescriptor {
                    label: Some("iced_wgpu::image texture atlas bind group"),
                    layout: &self.texture_layout,
                    entries: &[wgpu::BindGroupEntry {
                        binding: 0,
                        resource: wgpu::BindingResource::TextureView(
                            self.texture_atlas.view(),
                        ),
                    }],
                });

            self.texture_version = texture_version;
        }

        if self.layers.len() <= self.prepare_layer {
            self.layers.push(Layer::new(
                device,
                &self.constant_layout,
                &self.nearest_sampler,
                &self.linear_sampler,
            ));
        }

        let layer = &mut self.layers[self.prepare_layer];

        layer.prepare(
            device,
            queue,
            nearest_instances,
            linear_instances,
            transformation,
        );

        self.prepare_layer += 1;
    }

    pub fn render<'a>(
        &'a self,
        layer: usize,
        bounds: Rectangle<u32>,
        render_pass: &mut wgpu::RenderPass<'a>,
    ) {
        if let Some(layer) = self.layers.get(layer) {
            render_pass.set_pipeline(&self.pipeline);

            render_pass.set_scissor_rect(
                bounds.x,
                bounds.y,
                bounds.width,
                bounds.height,
            );

            render_pass.set_bind_group(1, &self.texture, &[]);
            render_pass.set_index_buffer(
                self.indices.slice(..),
                wgpu::IndexFormat::Uint16,
            );
            render_pass.set_vertex_buffer(0, self.vertices.slice(..));

            layer.render(render_pass);
        }
    }

    pub fn end_frame(&mut self) {
        #[cfg(feature = "image")]
        self.raster_cache.borrow_mut().trim(&mut self.texture_atlas);

        #[cfg(feature = "svg")]
        self.vector_cache.borrow_mut().trim(&mut self.texture_atlas);

        self.prepare_layer = 0;
    }
}

#[repr(C)]
#[derive(Clone, Copy, Zeroable, Pod)]
pub struct Vertex {
    _position: [f32; 2],
}

const QUAD_INDICES: [u16; 6] = [0, 1, 2, 0, 2, 3];

const QUAD_VERTICES: [Vertex; 4] = [
    Vertex {
        _position: [0.0, 0.0],
    },
    Vertex {
        _position: [1.0, 0.0],
    },
    Vertex {
        _position: [1.0, 1.0],
    },
    Vertex {
        _position: [0.0, 1.0],
    },
];

#[repr(C)]
#[derive(Debug, Clone, Copy, Zeroable, Pod)]
struct Instance {
    _position: [f32; 2],
    _size: [f32; 2],
    _position_in_atlas: [f32; 2],
    _size_in_atlas: [f32; 2],
    _layer: u32,
}

impl Instance {
    pub const INITIAL: usize = 20;
}

#[repr(C)]
#[derive(Debug, Clone, Copy, Zeroable, Pod)]
struct Uniforms {
    transform: [f32; 16],
}

fn add_instances(
    image_position: [f32; 2],
    image_size: [f32; 2],
    entry: &atlas::Entry,
    instances: &mut Vec<Instance>,
) {
    match entry {
        atlas::Entry::Contiguous(allocation) => {
            add_instance(image_position, image_size, allocation, instances);
        }
        atlas::Entry::Fragmented { fragments, size } => {
            let scaling_x = image_size[0] / size.width as f32;
            let scaling_y = image_size[1] / size.height as f32;

            for fragment in fragments {
                let allocation = &fragment.allocation;

                let [x, y] = image_position;
                let (fragment_x, fragment_y) = fragment.position;
                let Size {
                    width: fragment_width,
                    height: fragment_height,
                } = allocation.size();

                let position = [
                    x + fragment_x as f32 * scaling_x,
                    y + fragment_y as f32 * scaling_y,
                ];

                let size = [
                    fragment_width as f32 * scaling_x,
                    fragment_height as f32 * scaling_y,
                ];

                add_instance(position, size, allocation, instances);
            }
        }
    }
}

#[inline]
fn add_instance(
    position: [f32; 2],
    size: [f32; 2],
    allocation: &atlas::Allocation,
    instances: &mut Vec<Instance>,
) {
    let (x, y) = allocation.position();
    let Size { width, height } = allocation.size();
    let layer = allocation.layer();

    let instance = Instance {
        _position: position,
        _size: size,
        _position_in_atlas: [
            x as f32 / atlas::SIZE as f32,
            y as f32 / atlas::SIZE as f32,
        ],
        _size_in_atlas: [
            width as f32 / atlas::SIZE as f32,
            height as f32 / atlas::SIZE as f32,
        ],
        _layer: layer as u32,
    };

    instances.push(instance);
}<|MERGE_RESOLUTION|>--- conflicted
+++ resolved
@@ -422,16 +422,12 @@
         for image in images {
             match &image {
                 #[cfg(feature = "image")]
-<<<<<<< HEAD
-                layer::Image::Raster { handle, bounds, .. } => {
-=======
                 layer::Image::Raster {
                     handle,
                     filter_method,
                     bounds,
                     ..
                 } => {
->>>>>>> 611ce160
                     if let Some(atlas_entry) = raster_cache.upload(
                         device,
                         encoder,
