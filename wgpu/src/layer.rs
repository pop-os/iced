//! Organize rendering primitives into a flattened list of layers.
mod image;
mod pipeline;
mod text;

pub mod mesh;

pub use image::Image;
pub use mesh::Mesh;
pub use pipeline::Pipeline;
pub use text::Text;

use crate::core;
use crate::core::alignment;
<<<<<<< HEAD
use crate::core::{Color, Font, Point, Rectangle, Size, Vector};
=======
use crate::core::{Color, Font, Pixels, Point, Rectangle, Size, Vector};
>>>>>>> 611ce160
use crate::graphics;
use crate::graphics::color;
use crate::graphics::Viewport;
use crate::primitive::{self, Primitive};
use crate::quad::{self, Quad};

/// A group of primitives that should be clipped together.
#[derive(Debug)]
pub struct Layer<'a> {
    /// The clipping bounds of the [`Layer`].
    pub bounds: Rectangle,

    /// The quads of the [`Layer`].
    pub quads: quad::Batch,

    /// The triangle meshes of the [`Layer`].
    pub meshes: Vec<Mesh<'a>>,

    /// The text of the [`Layer`].
    pub text: Vec<Text<'a>>,

    /// The images of the [`Layer`].
    pub images: Vec<Image>,

    /// The custom pipelines of this [`Layer`].
    pub pipelines: Vec<Pipeline>,
}

impl<'a> Layer<'a> {
    /// Creates a new [`Layer`] with the given clipping bounds.
    pub fn new(bounds: Rectangle) -> Self {
        Self {
            bounds,
            quads: quad::Batch::default(),
            meshes: Vec::new(),
            text: Vec::new(),
            images: Vec::new(),
            pipelines: Vec::new(),
        }
    }

    /// Creates a new [`Layer`] for the provided overlay text.
    ///
    /// This can be useful for displaying debug information.
    pub fn overlay(lines: &'a [impl AsRef<str>], viewport: &Viewport) -> Self {
        let mut overlay =
            Layer::new(Rectangle::with_size(viewport.logical_size()));

        for (i, line) in lines.iter().enumerate() {
            let text = text::Cached {
                content: line.as_ref(),
                bounds: Rectangle::new(
                    Point::new(11.0, 11.0 + 25.0 * i as f32),
                    Size::INFINITY,
                ),
                color: Color::new(0.9, 0.9, 0.9, 1.0),
                size: Pixels(20.0),
                line_height: core::text::LineHeight::default(),
                font: Font::MONOSPACE,
                horizontal_alignment: alignment::Horizontal::Left,
                vertical_alignment: alignment::Vertical::Top,
<<<<<<< HEAD
=======
                clip_bounds: Rectangle::with_size(Size::INFINITY),
>>>>>>> 611ce160
                shaping: core::text::Shaping::Advanced,
            };

            overlay.text.push(Text::Cached(text.clone()));

            overlay.text.push(Text::Cached(text::Cached {
                bounds: text.bounds + Vector::new(-1.0, -1.0),
                color: Color::BLACK,
                ..text
            }));
        }

        overlay
    }

    /// Distributes the given [`Primitive`] and generates a list of layers based
    /// on its contents.
    pub fn generate(
        primitives: &'a [Primitive],
        viewport: &Viewport,
    ) -> Vec<Self> {
        let first_layer =
            Layer::new(Rectangle::with_size(viewport.logical_size()));

        let mut layers = vec![first_layer];

        for primitive in primitives {
            Self::process_primitive(
                &mut layers,
                Vector::new(0.0, 0.0),
                primitive,
                0,
            );
        }

        layers
    }

    fn process_primitive(
        layers: &mut Vec<Self>,
        translation: Vector,
        primitive: &'a Primitive,
        current_layer: usize,
    ) {
        match primitive {
            Primitive::Paragraph {
                paragraph,
                position,
                color,
                clip_bounds,
            } => {
                let layer = &mut layers[current_layer];

                layer.text.push(Text::Paragraph {
                    paragraph: paragraph.clone(),
                    position: *position + translation,
                    color: *color,
                    clip_bounds: *clip_bounds + translation,
                });
            }
            Primitive::Editor {
                editor,
                position,
                color,
                clip_bounds,
            } => {
                let layer = &mut layers[current_layer];

                layer.text.push(Text::Editor {
                    editor: editor.clone(),
                    position: *position + translation,
                    color: *color,
                    clip_bounds: *clip_bounds + translation,
                });
            }
            Primitive::Text {
                content,
                bounds,
                size,
                line_height,
                color,
                font,
                horizontal_alignment,
                vertical_alignment,
                shaping,
                clip_bounds,
            } => {
                let layer = &mut layers[current_layer];

                layer.text.push(Text::Cached(text::Cached {
                    content,
                    bounds: *bounds + translation,
                    size: *size,
                    line_height: *line_height,
                    color: *color,
                    font: *font,
                    horizontal_alignment: *horizontal_alignment,
                    vertical_alignment: *vertical_alignment,
                    shaping: *shaping,
                    clip_bounds: *clip_bounds + translation,
                }));
            }
            graphics::Primitive::RawText(graphics::text::Raw {
                buffer,
                position,
                color,
                clip_bounds,
            }) => {
                let layer = &mut layers[current_layer];

                layer.text.push(Text::Raw(graphics::text::Raw {
                    buffer: buffer.clone(),
                    position: *position + translation,
                    color: *color,
                    clip_bounds: *clip_bounds + translation,
                }));
            }
            Primitive::Quad {
                bounds,
                background,
                border_radius,
                border_width,
                border_color,
            } => {
                let layer = &mut layers[current_layer];

                let quad = Quad {
                    position: [
                        bounds.x + translation.x,
                        bounds.y + translation.y,
                    ],
                    size: [bounds.width, bounds.height],
                    border_color: color::pack(*border_color),
                    border_radius: *border_radius,
                    border_width: *border_width,
                };

                layer.quads.add(quad, background);
            }
            Primitive::Image {
                handle,
<<<<<<< HEAD
=======
                filter_method,
>>>>>>> 611ce160
                bounds,
                border_radius,
            } => {
                let layer = &mut layers[current_layer];

                layer.images.push(Image::Raster {
                    handle: handle.clone(),
                    filter_method: *filter_method,
                    bounds: *bounds + translation,
                    border_radius: *border_radius,
                });
            }
            Primitive::Svg {
                handle,
                color,
                bounds,
            } => {
                let layer = &mut layers[current_layer];

                layer.images.push(Image::Vector {
                    handle: handle.clone(),
                    color: *color,
                    bounds: *bounds + translation,
                });
            }
            Primitive::Group { primitives } => {
                // TODO: Inspect a bit and regroup (?)
                for primitive in primitives {
                    Self::process_primitive(
                        layers,
                        translation,
                        primitive,
                        current_layer,
                    );
                }
            }
            Primitive::Clip { bounds, content } => {
                let layer = &mut layers[current_layer];
                let translated_bounds = *bounds + translation;

                // Only draw visible content
                if let Some(clip_bounds) =
                    layer.bounds.intersection(&translated_bounds)
                {
                    let clip_layer = Layer::new(clip_bounds);
                    layers.push(clip_layer);

                    Self::process_primitive(
                        layers,
                        translation,
                        content,
                        layers.len() - 1,
                    );
                }
            }
            Primitive::Translate {
                translation: new_translation,
                content,
            } => {
                Self::process_primitive(
                    layers,
                    translation + *new_translation,
                    content,
                    current_layer,
                );
            }
            Primitive::Cache { content } => {
                Self::process_primitive(
                    layers,
                    translation,
                    content,
                    current_layer,
                );
            }
            Primitive::Custom(custom) => match custom {
                primitive::Custom::Mesh(mesh) => match mesh {
                    graphics::Mesh::Solid { buffers, size } => {
                        let layer = &mut layers[current_layer];

                        let bounds = Rectangle::new(
                            Point::new(translation.x, translation.y),
                            *size,
                        );

                        // Only draw visible content
                        if let Some(clip_bounds) =
                            layer.bounds.intersection(&bounds)
                        {
                            layer.meshes.push(Mesh::Solid {
                                origin: Point::new(
                                    translation.x,
                                    translation.y,
                                ),
                                buffers,
                                clip_bounds,
                            });
                        }
                    }
                    graphics::Mesh::Gradient { buffers, size } => {
                        let layer = &mut layers[current_layer];

                        let bounds = Rectangle::new(
                            Point::new(translation.x, translation.y),
                            *size,
                        );

                        // Only draw visible content
                        if let Some(clip_bounds) =
                            layer.bounds.intersection(&bounds)
                        {
                            layer.meshes.push(Mesh::Gradient {
                                origin: Point::new(
                                    translation.x,
                                    translation.y,
                                ),
                                buffers,
                                clip_bounds,
                            });
                        }
                    }
                },
<<<<<<< HEAD
=======
                primitive::Custom::Pipeline(pipeline) => {
                    let layer = &mut layers[current_layer];
                    let bounds = pipeline.bounds + translation;

                    if let Some(clip_bounds) =
                        layer.bounds.intersection(&bounds)
                    {
                        layer.pipelines.push(Pipeline {
                            bounds,
                            viewport: clip_bounds,
                            primitive: pipeline.primitive.clone(),
                        });
                    }
                }
>>>>>>> 611ce160
            },
        }
    }
}<|MERGE_RESOLUTION|>--- conflicted
+++ resolved
@@ -12,11 +12,7 @@
 
 use crate::core;
 use crate::core::alignment;
-<<<<<<< HEAD
-use crate::core::{Color, Font, Point, Rectangle, Size, Vector};
-=======
 use crate::core::{Color, Font, Pixels, Point, Rectangle, Size, Vector};
->>>>>>> 611ce160
 use crate::graphics;
 use crate::graphics::color;
 use crate::graphics::Viewport;
@@ -78,10 +74,7 @@
                 font: Font::MONOSPACE,
                 horizontal_alignment: alignment::Horizontal::Left,
                 vertical_alignment: alignment::Vertical::Top,
-<<<<<<< HEAD
-=======
                 clip_bounds: Rectangle::with_size(Size::INFINITY),
->>>>>>> 611ce160
                 shaping: core::text::Shaping::Advanced,
             };
 
@@ -223,10 +216,7 @@
             }
             Primitive::Image {
                 handle,
-<<<<<<< HEAD
-=======
                 filter_method,
->>>>>>> 611ce160
                 bounds,
                 border_radius,
             } => {
@@ -348,8 +338,6 @@
                         }
                     }
                 },
-<<<<<<< HEAD
-=======
                 primitive::Custom::Pipeline(pipeline) => {
                     let layer = &mut layers[current_layer];
                     let bounds = pipeline.bounds + translation;
@@ -364,7 +352,6 @@
                         });
                     }
                 }
->>>>>>> 611ce160
             },
         }
     }
