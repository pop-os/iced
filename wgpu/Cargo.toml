--- conflicted
+++ resolved
@@ -1,13 +1,5 @@
 [package]
 name = "iced_wgpu"
-<<<<<<< HEAD
-version = "0.11.1"
-authors = ["Héctor Ramón Jiménez <hector0193@gmail.com>"]
-edition = "2021"
-description = "A wgpu renderer for Iced"
-license = "MIT AND OFL-1.1"
-repository = "https://github.com/iced-rs/iced"
-=======
 description = "A renderer for iced on top of wgpu"
 version.workspace = true
 edition.workspace = true
@@ -21,7 +13,6 @@
 [package.metadata.docs.rs]
 rustdoc-args = ["--cfg", "docsrs"]
 all-features = true
->>>>>>> 611ce160
 
 [features]
 geometry = ["iced_graphics/geometry", "lyon"]
@@ -31,55 +22,6 @@
 webgl = ["wgpu/webgl"]
 
 [dependencies]
-<<<<<<< HEAD
-wgpu = "0.16"
-glyphon = "0.3"
-raw-window-handle = "0.5"
-guillotiere = "0.6"
-futures = "0.3"
-bitflags = "1.2"
-once_cell = "1.0"
-rustc-hash = "1.1"
-log = "0.4"
-
-[target.'cfg(target_arch = "wasm32")'.dependencies]
-wgpu = { version = "0.16", features = ["webgl"] }
-
-[dependencies.twox-hash]
-version = "1.6"
-default-features = false
-
-[target.'cfg(not(target_arch = "wasm32"))'.dependencies.twox-hash]
-version = "1.6.1"
-features = ["std"]
-
-[dependencies.bytemuck]
-version = "1.9"
-features = ["derive"]
-
-[dependencies.iced_graphics]
-version = "0.9"
-path = "../graphics"
-
-[dependencies.glam]
-version = "0.24"
-
-[dependencies.lyon]
-version = "1.0"
-optional = true
-
-[dependencies.resvg]
-version = "0.35"
-optional = true
-
-[dependencies.tracing]
-version = "0.1.6"
-optional = true
-
-[package.metadata.docs.rs]
-rustdoc-args = ["--cfg", "docsrs"]
-all-features = true
-=======
 iced_graphics.workspace = true
 
 bitflags.workspace = true
@@ -100,5 +42,4 @@
 resvg.optional = true
 
 tracing.workspace = true
-tracing.optional = true
->>>>>>> 611ce160
+tracing.optional = true